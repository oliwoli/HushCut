--[[
David Kolf's JSON module for Lua 5.1/5.2 (Version 2.5)
Rewritten as a self-contained local module.
--]]
local json = (function()
  -- Module options from original file are no longer needed here.
  -- lpeg will be used if available.

  -- Original source: http://dkolf.de/src/dkjson-lua.fsl/

  -- Copyright (C) 2010-2014 David Heiko Kolf
  --
  -- Permission is hereby granted, free of charge, to any person obtaining
  -- a copy of this software and associated documentation files (the
  -- "Software"), to deal in the Software without restriction, including
  -- without limitation the rights to use, copy, modify, merge, publish,
  -- distribute, sublicense, and/or sell copies of the Software, and to
  -- permit persons to whom the Software is furnished to do so, subject to
  -- the following conditions:
  --
  -- The above copyright notice and this permission notice shall be
  -- included in all copies or substantial portions of the Software.
  --
  -- THE SOFTWARE IS PROVIDED "AS IS", WITHOUT WARRANTY OF ANY KIND,
  -- EXPRESS OR IMPLIED, INCLUDING BUT NOT LIMITED TO THE WARRANTIES OF
  -- MERCHANTABILITY, FITNESS FOR A PARTICULAR PURPOSE AND
  -- NONINFRINGEMENT. IN NO EVENT SHALL THE AUTHORS OR COPYRIGHT HOLDERS
  -- BE LIABLE FOR ANY CLAIM, DAMAGES OR OTHER LIABILITY, WHETHER IN AN
  -- ACTION OF CONTRACT, TORT OR OTHERWISE, ARISING FROM, OUT OF OR IN
  -- CONNECTION WITH THE SOFTWARE OR THE USE OR OTHER DEALINGS IN THE
  -- SOFTWARE.

  -- Localized global dependencies for encapsulation
  local pairs, type, tostring, tonumber, getmetatable, setmetatable, rawset =
      pairs, type, tostring, tonumber, getmetatable, setmetatable, rawset
  local error, require, pcall, select = error, require, pcall, select
  local floor, huge = math.floor, math.huge
  local strrep, gsub, strsub, strbyte, strchar, strfind, strlen, strformat =
      string.rep, string.gsub, string.sub, string.byte, string.char,
      string.find, string.len, string.format
  local strmatch = string.match
  local concat = table.concat

  local _ENV = nil -- blocking globals in Lua 5.2

  local internal_json_module = { version = "dkjson 2.5" }

  pcall(function()
    -- Enable access to blocked metatables if debug library is available.
    local debmeta = require "debug".getmetatable
    if debmeta then getmetatable = debmeta end
  end)

  internal_json_module.null = setmetatable({}, {
    __tojson = function() return "null" end
  })

  local function isarray(tbl)
    local max, n, arraylen = 0, 0, 0
    for k, v in pairs(tbl) do
      if k == 'n' and type(v) == 'number' then
        arraylen = v
        if v > max then
          max = v
        end
      else
        if type(k) ~= 'number' or k < 1 or floor(k) ~= k then
          return false
        end
        if k > max then
          max = k
        end
        n = n + 1
      end
    end
    if max > 10 and max > arraylen and max > n * 2 then
      return false -- don't create an array with too many holes
    end
    return true, max
  end

  local escapecodes = {
    ["\""] = "\\\"",
    ["\\"] = "\\\\",
    ["\b"] = "\\b",
    ["\f"] = "\\f",
    ["\n"] = "\\n",
    ["\r"] = "\\r",
    ["\t"] = "\\t"
  }

  local function escapeutf8(uchar)
    local value = escapecodes[uchar]
    if value then
      return value
    end
    local a, b, c, d = strbyte(uchar, 1, 4)
    a, b, c, d = a or 0, b or 0, c or 0, d or 0
    if a <= 0x7f then
      value = a
    elseif 0xc0 <= a and a <= 0xdf and b >= 0x80 then
      value = (a - 0xc0) * 0x40 + b - 0x80
    elseif 0xe0 <= a and a <= 0xef and b >= 0x80 and c >= 0x80 then
      value = ((a - 0xe0) * 0x40 + b - 0x80) * 0x40 + c - 0x80
    elseif 0xf0 <= a and a <= 0xf7 and b >= 0x80 and c >= 0x80 and d >= 0x80 then
      value = (((a - 0xf0) * 0x40 + b - 0x80) * 0x40 + c - 0x80) * 0x40 + d - 0x80
    else
      return ""
    end
    if value <= 0xffff then
      return strformat("\\u%.4x", value)
    elseif value <= 0x10ffff then
      -- encode as UTF-16 surrogate pair
      value = value - 0x10000
      local highsur, lowsur = 0xD800 + floor(value / 0x400), 0xDC00 + (value % 0x400)
      return strformat("\\u%.4x\\u%.4x", highsur, lowsur)
    else
      return ""
    end
  end

  local function fsub(str, pattern, repl)
    if strfind(str, pattern) then
      return gsub(str, pattern, repl)
    else
      return str
    end
  end

  local function quotestring(value)
    value = fsub(value, "[%z\1-\31\"\\\127]", escapeutf8)
    if strfind(value, "[\194\216\220\225\226\239]") then
      value = fsub(value, "\194[\128-\159\173]", escapeutf8)
      value = fsub(value, "\216[\128-\132]", escapeutf8)
      value = fsub(value, "\220\143", escapeutf8)
      value = fsub(value, "\225\158[\180\181]", escapeutf8)
      value = fsub(value, "\226\128[\140-\143\168-\175]", escapeutf8)
      value = fsub(value, "\226\129[\160-\175]", escapeutf8)
      value = fsub(value, "\239\187\191", escapeutf8)
      value = fsub(value, "\239\191[\176-\191]", escapeutf8)
    end
    return "\"" .. value .. "\""
  end
  internal_json_module.quotestring = quotestring

  local function replace(str, o, n)
    local i, j = strfind(str, o, 1, true)
    if i then
      return strsub(str, 1, i - 1) .. n .. strsub(str, j + 1, -1)
    else
      return str
    end
  end

  local decpoint, numfilter

  local function updatedecpoint()
    decpoint = strmatch(tostring(0.5), "([^05+])")
    numfilter = "[^0-9%-%+eE" .. gsub(decpoint, "[%^%$%(%)%%%.%[%]%*%+%-%?]", "%%%0") .. "]+"
  end

  updatedecpoint()

  local function num2str(num)
    return replace(fsub(tostring(num), numfilter, ""), decpoint, ".")
  end

  local function str2num(str)
    local num = tonumber(replace(str, ".", decpoint))
    if not num then
      updatedecpoint()
      num = tonumber(replace(str, ".", decpoint))
    end
    return num
  end

  local function addnewline2(level, buffer, buflen)
    buffer[buflen + 1] = "\n"
    buffer[buflen + 2] = strrep("  ", level)
    buflen = buflen + 2
    return buflen
  end

  function internal_json_module.addnewline(state)
    if state.indent then
      state.bufferlen = addnewline2(state.level or 0,
        state.buffer, state.bufferlen or #(state.buffer))
    end
  end

  local encode2 -- forward declaration

  local function addpair(key, value, prev, indent, level, buffer, buflen, tables, globalorder, state)
    local kt = type(key)
    if kt ~= 'string' and kt ~= 'number' then
      return nil, "type '" .. kt .. "' is not supported as a key by JSON."
    end
    if prev then
      buflen = buflen + 1
      buffer[buflen] = ","
    end
    if indent then
      buflen = addnewline2(level, buffer, buflen)
    end
    buffer[buflen + 1] = quotestring(key)
    buffer[buflen + 2] = ":"
    return encode2(value, indent, level, buffer, buflen + 2, tables, globalorder, state)
  end

  local function appendcustom(res, buffer, state)
    local buflen = state.bufferlen
    if type(res) == 'string' then
      buflen = buflen + 1
      buffer[buflen] = res
    end
    return buflen
  end

  local function exception(reason, value, state, buffer, buflen, defaultmessage)
    defaultmessage = defaultmessage or reason
    local handler = state.exception
    if not handler then
      return nil, defaultmessage
    else
      state.bufferlen = buflen
      local ret, msg = handler(reason, value, state, defaultmessage)
      if not ret then return nil, msg or defaultmessage end
      return appendcustom(ret, buffer, state)
    end
  end

  function internal_json_module.encodeexception(reason, value, state, defaultmessage)
    return quotestring("<" .. defaultmessage .. ">")
  end

  encode2 = function(value, indent, level, buffer, buflen, tables, globalorder, state)
    local valtype = type(value)
    local valmeta = getmetatable(value)
    valmeta = type(valmeta) == 'table' and valmeta -- only tables
    local valtojson = valmeta and valmeta.__tojson
    if valtojson then
      if tables[value] then
        return exception('reference cycle', value, state, buffer, buflen)
      end
      tables[value] = true
      state.bufferlen = buflen
      local ret, msg = valtojson(value, state)
      if not ret then return exception('custom encoder failed', value, state, buffer, buflen, msg) end
      tables[value] = nil
      buflen = appendcustom(ret, buffer, state)
    elseif value == nil then
      buflen = buflen + 1
      buffer[buflen] = "null"
    elseif valtype == 'number' then
      local s
      if value ~= value or value >= huge or -value >= huge then
        s = "null"
      else
        s = num2str(value)
      end
      buflen = buflen + 1
      buffer[buflen] = s
    elseif valtype == 'boolean' then
      buflen = buflen + 1
      buffer[buflen] = value and "true" or "false"
    elseif valtype == 'string' then
      buflen = buflen + 1
      buffer[buflen] = quotestring(value)
    elseif valtype == 'table' then
      if tables[value] then
        return exception('reference cycle', value, state, buffer, buflen)
      end
      tables[value] = true
      level = level + 1
      local isa, n = isarray(value)
      if n == 0 and valmeta and valmeta.__jsontype == 'object' then
        isa = false
      end
      local msg
      if isa then -- JSON array
        buflen = buflen + 1
        buffer[buflen] = "["
        for i = 1, n do
          buflen, msg = encode2(value[i], indent, level, buffer, buflen, tables, globalorder, state)
          if not buflen then return nil, msg end
          if i < n then
            buflen = buflen + 1
            buffer[buflen] = ","
          end
        end
        buflen = buflen + 1
        buffer[buflen] = "]"
      else -- JSON object
        local prev = false
        buflen = buflen + 1
        buffer[buflen] = "{"
        local order = valmeta and valmeta.__jsonorder or globalorder
        if order then
          local used = {}
          n = #order
          for i = 1, n do
            local k = order[i]
            local v = value[k]
            if v then
              used[k] = true
              buflen, msg = addpair(k, v, prev, indent, level, buffer, buflen, tables, globalorder, state)
              prev = true
            end
          end
          for k, v in pairs(value) do
            if not used[k] then
              buflen, msg = addpair(k, v, prev, indent, level, buffer, buflen, tables, globalorder, state)
              if not buflen then return nil, msg end
              prev = true
            end
          end
        else -- unordered
          for k, v in pairs(value) do
            buflen, msg = addpair(k, v, prev, indent, level, buffer, buflen, tables, globalorder, state)
            if not buflen then return nil, msg end
            prev = true
          end
        end
        if indent then
          buflen = addnewline2(level - 1, buffer, buflen)
        end
        buflen = buflen + 1
        buffer[buflen] = "}"
      end
      tables[value] = nil
    else
      return exception('unsupported type', value, state, buffer, buflen,
        "type '" .. valtype .. "' is not supported by JSON.")
    end
    return buflen
  end

  function internal_json_module.encode(value, state)
    state = state or {}
    local oldbuffer = state.buffer
    local buffer = oldbuffer or {}
    state.buffer = buffer
    updatedecpoint()
    local ret, msg = encode2(value, state.indent, state.level or 0,
      buffer, state.bufferlen or 0, state.tables or {}, state.keyorder, state)
    if not ret then
      error(msg, 2)
    elseif oldbuffer == buffer then
      state.bufferlen = ret
      return true
    else
      state.bufferlen = nil
      state.buffer = nil
      return concat(buffer)
    end
  end

  local function loc(str, where)
    local line, pos, linepos = 1, 1, 0
    while true do
      pos = strfind(str, "\n", pos, true)
      if pos and pos < where then
        line = line + 1
        linepos = pos
        pos = pos + 1
      else
        break
      end
    end
    return "line " .. line .. ", column " .. (where - linepos)
  end

  local function unterminated(str, what, where)
    return nil, strlen(str) + 1, "unterminated " .. what .. " at " .. loc(str, where)
  end

  local function scanwhite(str, pos)
    while true do
      pos = strfind(str, "%S", pos)
      if not pos then return nil end
      local sub2 = strsub(str, pos, pos + 1)
      if sub2 == "\239\187" and strsub(str, pos + 2, pos + 2) == "\191" then
        pos = pos + 3
      elseif sub2 == "//" then
        pos = strfind(str, "[\n\r]", pos + 2)
        if not pos then return nil end
      elseif sub2 == "/*" then
        pos = strfind(str, "*/", pos + 2)
        if not pos then return nil end
        pos = pos + 2
      else
        return pos
      end
    end
  end

  local escapechars = {
    ["\""] = "\"",
    ["\\"] = "\\",
    ["/"] = "/",
    ["b"] = "\b",
    ["f"] = "\f",
    ["n"] = "\n",
    ["r"] = "\r",
    ["t"] = "\t"
  }

  local function unichar(value)
    if value < 0 then
      return nil
    elseif value <= 0x007f then
      return strchar(value)
    elseif value <= 0x07ff then
      return strchar(0xc0 + floor(value / 0x40),
        0x80 + (floor(value) % 0x40))
    elseif value <= 0xffff then
      return strchar(0xe0 + floor(value / 0x1000),
        0x80 + (floor(value / 0x40) % 0x40),
        0x80 + (floor(value) % 0x40))
    elseif value <= 0x10ffff then
      return strchar(0xf0 + floor(value / 0x40000),
        0x80 + (floor(value / 0x1000) % 0x40),
        0x80 + (floor(value / 0x40) % 0x40),
        0x80 + (floor(value) % 0x40))
    else
      return nil
    end
  end

  local function scanstring(str, pos)
    local lastpos = pos + 1
    local buffer, n = {}, 0
    while true do
      local nextpos = strfind(str, "[\"\\]", lastpos)
      if not nextpos then
        return unterminated(str, "string", pos)
      end
      if nextpos > lastpos then
        n = n + 1
        buffer[n] = strsub(str, lastpos, nextpos - 1)
      end
      if strsub(str, nextpos, nextpos) == "\"" then
        lastpos = nextpos + 1
        break
      else
        local escchar = strsub(str, nextpos + 1, nextpos + 1)
        local value
        if escchar == "u" then
          value = tonumber(strsub(str, nextpos + 2, nextpos + 5), 16)
          if value then
            local value2
            if 0xD800 <= value and value <= 0xDBff then
              if strsub(str, nextpos + 6, nextpos + 7) == "\\u" then
                value2 = tonumber(strsub(str, nextpos + 8, nextpos + 11), 16)
                if value2 and 0xDC00 <= value2 and value2 <= 0xDFFF then
                  value = (value - 0xD800) * 0x400 + (value2 - 0xDC00) + 0x10000
                else
                  value2 = nil
                end
              end
            end
            value = value and unichar(value)
            if value then
              if value2 then
                lastpos = nextpos + 12
              else
                lastpos = nextpos + 6
              end
            end
          end
        end
        if not value then
          value = escapechars[escchar] or escchar
          lastpos = nextpos + 2
        end
        n = n + 1
        buffer[n] = value
      end
    end
    if n == 1 then
      return buffer[1], lastpos
    elseif n > 1 then
      return concat(buffer), lastpos
    else
      return "", lastpos
    end
  end

  local scanvalue -- forward declaration

  local function scantable(what, closechar, str, startpos, nullval, objectmeta, arraymeta)
    local tbl, n = {}, 0
    local pos = startpos + 1
    if what == 'object' then
      setmetatable(tbl, objectmeta)
    else
      setmetatable(tbl, arraymeta)
    end
    while true do
      pos = scanwhite(str, pos)
      if not pos then return unterminated(str, what, startpos) end
      local char = strsub(str, pos, pos)
      if char == closechar then
        return tbl, pos + 1
      end
      local val1, err
      val1, pos, err = scanvalue(str, pos, nullval, objectmeta, arraymeta)
      if err then return nil, pos, err end
      pos = scanwhite(str, pos)
      if not pos then return unterminated(str, what, startpos) end
      char = strsub(str, pos, pos)
      if char == ":" then
        if val1 == nil then
          return nil, pos, "cannot use nil as table index (at " .. loc(str, pos) .. ")"
        end
        pos = scanwhite(str, pos + 1)
        if not pos then return unterminated(str, what, startpos) end
        local val2
        val2, pos, err = scanvalue(str, pos, nullval, objectmeta, arraymeta)
        if err then return nil, pos, err end
        tbl[val1] = val2
        pos = scanwhite(str, pos)
        if not pos then return unterminated(str, what, startpos) end
        char = strsub(str, pos, pos)
      else
        n = n + 1
        tbl[n] = val1
      end
      if char == "," then
        pos = pos + 1
      end
    end
  end

  scanvalue = function(str, pos, nullval, objectmeta, arraymeta)
    pos = pos or 1
    pos = scanwhite(str, pos)
    if not pos then
      return nil, strlen(str) + 1, "no valid JSON value (reached the end)"
    end
    local char = strsub(str, pos, pos)
    if char == "{" then
      return scantable('object', "}", str, pos, nullval, objectmeta, arraymeta)
    elseif char == "[" then
      return scantable('array', "]", str, pos, nullval, objectmeta, arraymeta)
    elseif char == "\"" then
      return scanstring(str, pos)
    else
      local pstart, pend = strfind(str, "^%-?[%d%.]+[eE]?[%+%-]?%d*", pos)
      if pstart then
        local number = str2num(strsub(str, pstart, pend))
        if number then
          return number, pend + 1
        end
      end
      pstart, pend = strfind(str, "^%a%w*", pos)
      if pstart then
        local name = strsub(str, pstart, pend)
        if name == "true" then
          return true, pend + 1
        elseif name == "false" then
          return false, pend + 1
        elseif name == "null" then
          return nullval, pend + 1
        end
      end
      return nil, pos, "no valid JSON value at " .. loc(str, pos)
    end
  end

  local function optionalmetatables(...)
    if select("#", ...) > 0 then
      return ...
    else
      return { __jsontype = 'object' }, { __jsontype = 'array' }
    end
  end

  function internal_json_module.decode(str, pos, nullval, ...)
    local objectmeta, arraymeta = optionalmetatables(...)
    return scanvalue(str, pos, nullval, objectmeta, arraymeta)
  end

  function internal_json_module.use_lpeg()
    local g = require("lpeg")

    if g.version() == "0.11" then
      error "due to a bug in LPeg 0.11, it cannot be used for JSON matching"
    end

    local pegmatch = g.match
    local P, S, R = g.P, g.S, g.R

    local function ErrorCall(str, pos, msg, state)
      if not state.msg then
        state.msg = msg .. " at " .. loc(str, pos)
        state.pos = pos
      end
      return false
    end

    local function Err(msg)
      return g.Cmt(g.Cc(msg) * g.Carg(2), ErrorCall)
    end

    local SingleLineComment = P "//" * (1 - S "\n\r") ^ 0
    local MultiLineComment = P "/*" * (1 - P "*/") ^ 0 * P "*/"
    local Space = (S " \n\r\t" + P "\239\187\191" + SingleLineComment + MultiLineComment) ^ 0

    local PlainChar = 1 - S "\"\\\n\r"
    local EscapeSequence = (P "\\" * g.C(S "\"\\/bfnrt" + Err "unsupported escape sequence")) / escapechars
    local HexDigit = R("09", "af", "AF")
    local function UTF16Surrogate(match, pos, high, low)
      high, low = tonumber(high, 16), tonumber(low, 16)
      if 0xD800 <= high and high <= 0xDBff and 0xDC00 <= low and low <= 0xDFFF then
        return true, unichar((high - 0xD800) * 0x400 + (low - 0xDC00) + 0x10000)
      else
        return false
      end
    end
    local function UTF16BMP(hex)
      return unichar(tonumber(hex, 16))
    end
    local U16Sequence = (P "\\u" * g.C(HexDigit * HexDigit * HexDigit * HexDigit))
    local UnicodeEscape = g.Cmt(U16Sequence * U16Sequence, UTF16Surrogate) + U16Sequence / UTF16BMP
    local Char = UnicodeEscape + EscapeSequence + PlainChar
    local String = P "\"" * g.Cs(Char ^ 0) * (P "\"" + Err "unterminated string")
    local Integer = P "-" ^ (-1) * (P "0" + (R "19" * R "09" ^ 0))
    local Fractal = P "." * R "09" ^ 0
    local Exponent = (S "eE") * (S "+-") ^ (-1) * R "09" ^ 1
    local Number = (Integer * Fractal ^ (-1) * Exponent ^ (-1)) / str2num
    local Constant = P "true" * g.Cc(true) + P "false" * g.Cc(false) + P "null" * g.Carg(1)
    local SimpleValue = Number + String + Constant
    local ArrayContent, ObjectContent

    local function parsearray(str, pos, nullval, state)
      local obj, cont
      local npos
      local t, nt = {}, 0
      repeat
        obj, cont, npos = pegmatch(ArrayContent, str, pos, nullval, state)
        if not npos then break end
        pos = npos
        nt = nt + 1
        t[nt] = obj
      until cont == 'last'
      return pos, setmetatable(t, state.arraymeta)
    end

    local function parseobject(str, pos, nullval, state)
      local obj, key, cont
      local npos
      local t = {}
      repeat
        key, obj, cont, npos = pegmatch(ObjectContent, str, pos, nullval, state)
        if not npos then break end
        pos = npos
        t[key] = obj
      until cont == 'last'
      return pos, setmetatable(t, state.objectmeta)
    end

    local Array = P "[" * g.Cmt(g.Carg(1) * g.Carg(2), parsearray) * Space * (P "]" + Err "']' expected")
    local Object = P "{" * g.Cmt(g.Carg(1) * g.Carg(2), parseobject) * Space * (P "}" + Err "'}' expected")
    local Value = Space * (Array + Object + SimpleValue)
    local ExpectedValue = Value + Space * Err "value expected"
    ArrayContent = Value * Space * (P "," * g.Cc 'cont' + g.Cc 'last') * g.Cp()
    local Pair = g.Cg(Space * String * Space * (P ":" + Err "colon expected") * ExpectedValue)
    ObjectContent = Pair * Space * (P "," * g.Cc 'cont' + g.Cc 'last') * g.Cp()
    local DecodeValue = ExpectedValue * g.Cp()

    function internal_json_module.decode(str, pos, nullval, ...)
      local state = {}
      state.objectmeta, state.arraymeta = optionalmetatables(...)
      local obj, retpos = pegmatch(DecodeValue, str, pos, nullval, state)
      if state.msg then
        return nil, state.pos, state.msg
      else
        return obj, retpos
      end
    end

    internal_json_module.use_lpeg = function() return internal_json_module end
    internal_json_module.using_lpeg = true
    return internal_json_module
  end

  -- Always try using lpeg if available
  pcall(internal_json_module.use_lpeg)

  return internal_json_module
end)()

-- helper function to quote app paths
local function quote(str)
  return '"' .. str:gsub('"', '\\"') .. '"'
end

-- helper function to join paths correctly
local function path_join(...)
  local parts = { ... }
  local sep = package.config:sub(1, 1) -- '/' or '\'
  local path = table.concat(parts, sep)
  -- Tidy up the path by replacing multiple separators with a single one
  path = path:gsub(sep .. sep .. "+", sep)
  return path
end

local function get_script_dir()
  local source = debug.getinfo(1, "S").source
  if source:sub(1, 1) == "@" then
    local script_path = source:sub(2)
    local sep = package.config:sub(1, 1) -- '/' or '\'
    return script_path:match("(.*" .. sep .. ")") or "./"
  else
    -- source is something like =stdin or =...
    return "./"
  end
end

local script_dir = get_script_dir()

--- Reads the HushCut installation path from the Windows Registry.
-- @return string The installation path, or a dynamically determined fallback if not found.
function GetWinInstallPath()
  local os_type = jit.os
  if os_type ~= "windows" then
    return nil
  end

  -- Get the Program Files directory from the environment and create a robust fallback path.
  local local_app_data = os.getenv("LOCALAPPDATA")
  -- Note the double backslash is needed here because it's a string literal.
<<<<<<< HEAD
  local fallback_path = path_join(program_files, "HushCut")
=======
  local fallback_path = local_app_data .. "\\Programs" .. "\\HushCut"
>>>>>>> 8758bff6

  -- The registry key where the path is stored.
  local reg_key = "HKCU\\SOFTWARE\\oliwoli\\HushCut"

  -- The command to query the "InstallDirectory" value from the specified key.
  local command = 'reg query "' .. reg_key .. '" /v InstallDirectory'

  -- Execute the command and open a pipe to read its output.
  local pipe = io.popen(command)
  -- If the command fails to run, return the fallback path immediately.
  if not pipe then return fallback_path end

  -- Read all output from the command.
  local output = pipe:read("*a")
  pipe:close()

  -- We use a string pattern to find the line with "InstallDirectory"
  -- and capture the path that follows "REG_SZ".
  local path = output:match("InstallDirectory%s+REG_SZ%s+(.*)")

  if path then
    -- If found, trim and return the path from the registry.
    return path:match("^%s*(.-)%s*$")
  end

  -- If the registry key wasn't found, return the fallback path.
  return fallback_path
end

local go_server_port = nil
local TEMP_DIR = path_join(script_dir, ".hushcut_res", "tmp")
local AUTH_TOKEN = ""

---
-- Sends a JSON message to the Go server via an HTTP POST request.
-- @param message_type (string) The type of the message being sent.
-- @param payload (table) The Lua table to be sent as the JSON payload.
-- @param task_id (string, optional) An identifier for the task.
-- @return (boolean) True on success, false on failure.
--
local function send_message_to_go(message_type, payload, task_id)
  if not go_server_port then
    print("Lua Error: Go server port not configured. Cannot send message to Go.")
    return false
  end


  local go_message = { Type = message_type, Payload = payload }

  -- Create a state table with a custom exception handler for the JSON encoder.
  -- This mimics the Python fallback_serializer by converting unknown types to a string.
  local state = {
    exception = function(reason, value, state, defaultmessage)
      if reason == 'unsupported type' then
        -- Fallback to string representation for any unsupported type (like userdata).
        -- We must quote the string to make it a valid JSON string value.
        return json.quotestring(tostring("<BMD_Object>"))
      end
      -- For any other error, re-raise it to halt execution.
      error(defaultmessage, 0)
    end
  }

  -- Encode the payload with the custom handler.
  -- Use pcall to safely handle any potential encoding errors.
  local success, json_payload = pcall(json.encode, go_message, state)

  if not success then
    print("Lua (to Go): JSON encoding failed: " .. tostring(json_payload))
    return false
  end


  local path = "/msg"
  if task_id then
    path = path .. "?task_id=" .. task_id
  end
  local url = "http://localhost:" .. go_server_port .. path

  local tmp_filename = TEMP_DIR .. "/payload.json"
  local f = io.open(tmp_filename, "w")
  if not f then
    print("Lua (to Go): Failed to open temp file for payload.")
    return false
  end
  f:write(json_payload)
  f:close()

  local command = string.format(
    'curl -s -X POST -H "Content-Type: application/json" --data-binary "@%s" "%s" -w "\\n%%{http_code}" --header "Authorization: Bearer %s"',
    tmp_filename,
    url,
    AUTH_TOKEN
  )

  local handle = io.popen(command)
  if not handle then
    print("Lua (to Go): Failed to execute curl command.")
    return false
  end

  local response_lines = {}
  for line in handle:lines() do
    table.insert(response_lines, line)
  end
  handle:close()

  if #response_lines == 0 then
    print("Lua (to Go): No response from curl command for message type '" .. message_type .. "'.")
    return false
  end

  local status_code_str = table.remove(response_lines)
  local response_body = table.concat(response_lines, "\n")
  local status_code = tonumber(status_code_str)

  if status_code and status_code >= 200 and status_code < 300 then
    -- Suppressing success messages for progress updates to avoid log spam
    if message_type ~= "taskUpdate" then
      print("Lua (to Go): Message type '" ..
        message_type .. "' sent successfully. Task id: " .. (task_id or 'nil') .. ". Go responded: " .. status_code)
    end
    return true
  else
    print("Lua (to Go): Error sending message type '" ..
      message_type .. "'. Go responded with status " .. (status_code_str or 'N/A') .. ": " .. response_body)
    return false
  end
end


local function send_result_with_alert(alertTitle, alertMessage, task_id, alertSeverity)
  if not go_server_port then
    print("Lua Error: Go server port not configured. Cannot send result with alert.")
    return false
  end


  -- Construct the message payload
  local payload = {
    status = "error",
    message = alertMessage,
    shouldShowAlert = true,
    alertTitle = alertTitle,
    alertMessage = alertMessage,
    alertSeverity = alertSeverity or "error",
  }

  print(alertTitle .. ": " .. alertMessage)
  -- Send the message to the Go server
  return send_message_to_go("taskResult", payload, task_id)
end

-- =============================================================================
-- Progress Tracker
-- =============================================================================
local ProgressTracker = {}
ProgressTracker.__index = ProgressTracker

function ProgressTracker:new()
  local instance = setmetatable({}, ProgressTracker)
  instance.task_id = ""
  instance._tasks = {}
  instance._total_weight = 0.0
  instance._task_progress = {}
  instance._last_report = 0
  return instance
end

function ProgressTracker:start_new_run(weighted_tasks, task_id)
  print("Initializing tracker for Task ID: " .. tostring(task_id))
  self.task_id = task_id
  local original_total = 0
  for _, weight in pairs(weighted_tasks) do
    original_total = original_total + weight
  end

  if original_total == 0 then
    self._tasks = {}
    self._total_weight = 0.0
  else
    local scaling_factor = 100 / original_total
    self._tasks = {}
    for name, weight in pairs(weighted_tasks) do
      self._tasks[name] = weight * scaling_factor
    end
    self._total_weight = 100.0
  end

  self._task_progress = {}
  for name, _ in pairs(self._tasks) do
    self._task_progress[name] = 0.0
  end
end

function ProgressTracker:get_percentage()
  if self._total_weight == 0 then
    return 0.0
  end
  local current_progress = 0
  for _, progress in pairs(self._task_progress) do
    current_progress = current_progress + progress
  end
  return (current_progress / self._total_weight) * 100
end

function ProgressTracker:_report_progress(message, important)
  important = important or false
  local percentage = self:get_percentage()
  if percentage >= 100.0 then
    important = true
  end

  local current_time = os.clock()
  if (current_time - self._last_report > 0.125) or important then
    local payload = {
      progress = percentage,
      message = message
    }
    send_message_to_go("taskUpdate", payload, self.task_id)
    self._last_report = current_time
  end
end

function ProgressTracker:update_task_progress(task_name, percentage, message)
  if not self.task_id or self.task_id == "" then
    print("Warning: Tracker not initialized. Call start_new_run() first.")
    return
  end
  if not self._tasks[task_name] then
    print("Warning: Task '" .. task_name .. "' not found.")
    return
  end

  percentage = math.max(0, math.min(100, percentage))
  local important = (percentage == 100.0)
  if message and not important then
    important = true
  end

  self._task_progress[task_name] = self._tasks[task_name] * (percentage / 100.0)
  local update_message = message or ""
  print(string.format("Updating '%s' to %.1f%%. Overall: %.2f%%", task_name, percentage, self:get_percentage()))
  self:_report_progress(update_message, important)
end

function ProgressTracker:complete_task(task_name)
  self:update_task_progress(task_name, 100.0, task_name .. " complete")
end

-- Global tracker instance
local TRACKER = ProgressTracker:new()
local TASKS = { prepare = 10, append = 40, verify = 10, link = 40 }
local os_type = jit.os
local potential_paths

local win_install_path = GetWinInstallPath()

if os_type == "OSX" then
  local home = os.getenv("HOME")
  if not home then
    -- This is very rare, but good to handle.
    return nil, "HOME environment variable not set."
  end

  -- Construct the standard path for Application Support.
  local config_path = path_join(home, "Library", "Application Support", "HushCut")

  os.execute("mkdir -p '" .. config_path .. "'")
<<<<<<< HEAD
  TEMP_DIR = path_join(config_path, "tmp")
=======
  TEMP_DIR = config_path .. "/tmp"
>>>>>>> 8758bff6
  potential_paths = {
    path_join("/Applications", "HushCut.app", "Contents", "MacOS", "HushCut"),
    path_join(script_dir, "HushCut.app", "Contents", "MacOS", "HushCut"),
    path_join(script_dir, "..", "..", "build", "bin", "HushCut.app", "Contents", "MacOS", "HushCut"),
    path_join(script_dir, "..", "..", "build", "bin", "HushCut"),

    -- "/Applications/HushCut.app/Contents/MacOS/HushCut",
    -- script_dir .. "HushCut.app/Contents/MacOS/HushCut",
    -- script_dir .. "../../build/bin/HushCut.app/Contents/MacOS/HushCut",
    -- script_dir .. "../../build/bin/HushCut",
  }
elseif os_type == "Windows" then
  potential_paths = {
<<<<<<< HEAD
    path_join(win_install_path, "HushCut.exe"),
    path_join(script_dir, "HushCut.exe"),
=======
    win_install_path .. "\\HushCut.exe",
    script_dir .. "\\HushCut.exe",
    script_dir .. "../../build/bin/HushCut.exe",
>>>>>>> 8758bff6
  }
else
  potential_paths = {
    path_join(script_dir, "HushCut"),
    path_join(script_dir, "..", "..", "build", "bin", "HushCut"),
  }
end


local go_app_path = nil
for _, path in ipairs(potential_paths) do
  local f = io.open(path, "r")
  if f then
    f:close()
    go_app_path = path
    break
  end
end

local lua_helper_path = go_app_path
if os_type == "Windows" then
  lua_helper_path = path_join(win_install_path, "davinci_lua_helper.exe")
end


local function find_free_port()
  local handle = io.popen(quote(go_app_path) .. " --lua-helper" .. " --find-port")
  if handle then
    local port = handle:read("*a")
    handle:close()
    if port then
      return port:gsub("%s+", "")
    end
  end
  return nil
end


local function get_resolve()
  local success, result = pcall(function()
    ---@diagnostic disable-next-line: undefined-global
    return Resolve()
  end)

  if success and result then
    return result
  else
    print("Warning: Failed to obtain Resolve object.")
    print("Details:", result)

    return resolve
  end
end

local free_port = find_free_port()


---@diagnostic disable-next-line: undefined-global
local resolve_obj = get_resolve()
if not resolve_obj then
  print("Lua Error: Resolve object not found. Ensure this script is run inside DaVinci Resolve.")
  return
end
local pm = nil
local project = nil
local media_pool = nil
local timeline = nil
local created_timelines = {}


if resolve_obj then
  pm = resolve_obj:GetProjectManager()
  if pm then
    project = pm:GetCurrentProject()
    if project then
      media_pool = project:GetMediaPool()
      timeline = project:GetCurrentTimeline()
    end
  end
end


local function make_dir(path)
  local is_windows = package.config:sub(1, 1) == '\\'

  local command
  if is_windows then
    -- Enclose in quotes to handle spaces in path
    command = 'mkdir "' .. path .. '"'
  else
    command = 'mkdir -p "' .. path .. '"'
  end

  os.execute(command)

  return true
end

-- Usage
if not make_dir(TEMP_DIR) then
  print("Error. Could not make temp directory")
  return
end

local make_new_timeline = true
local MAX_RETRIES = 100
local project_data = nil

if not resolve_obj then
  print("Resolve not found. Make sure this script is run inside DaVinci Resolve.")
  return
end



local bit = require("bit") -- assumes LuaBitOp or LuaJIT's bit library

-- UUID generator with optional deterministic seed
local function uuid()
  -- call the script with --uuid-from-str <path>
  local command = string.format("%s --lua-helper --uuid 1", quote(lua_helper_path))
  local handle = io.popen(command)
  if not handle then
    print("Lua Error: Failed to execute command to get UUID")
    return nil
  else
    local uuid_str = handle:read("*a")
    handle:close()
    if uuid_str and #uuid_str > 0 then
      return uuid_str:gsub("%s+", "") -- Remove any whitespace
    else
      print("Lua Error: No UUID returned")
      return nil
    end
  end
end


-- Placeholder for a function that creates a UUID from a file path.
local function uuid_from_path(path)
  -- call the script with --uuid-from-str <path>
  local command = string.format("%s --lua-helper --uuid-from-str '%s'", quote(lua_helper_path), path)
  local handle = io.popen(command)
  if not handle then
    print("Lua Error: Failed to execute command to get UUID from path: " .. path)
    return nil
  else
    local uuid_str = handle:read("*a")
    handle:close()
    if uuid_str and #uuid_str > 0 then
      return uuid_str:gsub("%s+", "") -- Remove any whitespace
    else
      print("Lua Error: No UUID returned for path: " .. path)
      return nil
    end
  end
end



---
-- Creates a unique identifier for a timeline item based on the Python implementation.
-- @param bmd_item (bmd.TimelineItem) The timeline item object from Resolve (unused).
-- @param item_name (string) The name of the item.
-- @param start_frame (number) The starting frame of the item on the timeline.
-- @param track_type (string) The type of track ("video" or "audio").
-- @param track_index (number) The index of the track.
-- @return (string) A unique identifier string.
--
local function get_item_id(bmd_item, item_name, start_frame, track_type, track_index)
  -- This creates an ID like: "MyClip-video-1--120"
  return string.format("%s-%s-%d--%d", item_name, track_type, track_index, start_frame)
end


function PrintTable(t, indent)
  indent = indent or 0
  local formatting = string.rep("  ", indent)
  for k, v in pairs(t) do
    local key = tostring(k)
    if type(v) == "table" then
      print(formatting .. key .. " = {")
      PrintTable(v, indent + 1)
      print(formatting .. "}")
    else
      print(formatting .. key .. " = " .. tostring(v))
    end
  end
end

local function generate_uuid_from_nested_clips(top_level_item, nested_clips)
  -- 1. Start with the top-level clip's unique properties.
  local bmd_item = top_level_item.bmd_mpi
  local seed_string = bmd_item and ("bmd_id:" .. bmd_item:GetUniqueId() .. ";") or "bmd_id:<unknown>;"

  -- 2. Add properties from all nested clips.
  -- Sort by the clip's start time within the container.
  table.sort(nested_clips, function(a, b) return a.start_frame < b.start_frame end)

  local nested_strings = {}
  for _, clip in ipairs(nested_clips) do
    local clip_signature = string.format("path:%s,start:%s,end:%s,s_start:%s,s_end:%s",
      tostring(clip.source_file_path), tostring(clip.start_frame), tostring(clip.end_frame),
      tostring(clip.source_start_frame), tostring(clip.source_end_frame)
    )
    table.insert(nested_strings, clip_signature)
  end

  seed_string = seed_string .. "nested_clips[" .. table.concat(nested_strings, "||") .. "]"

  -- 3. Generate a deterministic UUID from the canonical seed string by calling Go helper.
  local command = string.format("%s --lua-helper --uuid-from-str '%s'", quote(lua_helper_path), seed_string)
  local handle = io.popen(command)
  if not handle then
    print("Lua Error: Failed to execute command to get UUID from string.")
    return uuid() -- fallback to random
  else
    local uuid_str = handle:read("*a")
    handle:close()
    if uuid_str and #uuid_str > 0 then
      return uuid_str:gsub("%s+", "") -- Remove any whitespace
    else
      print("Lua Error: No UUID returned for seed string.")
      return uuid() -- fallback to random
    end
  end
end

---
-- Finds unique compound/multicam content and updates their properties.
-- @param audio_timeline_items (table) A list of all audio items from the timeline.
-- @param curr_processed_file_names (table) A list of filenames already processed.
--
local function mixdown_compound_clips(audio_timeline_items, curr_processed_file_names)
  -- --- Pass 1: Map all compound/multicam clips by their content UUID ---
  local content_map = {}
  for _, item in ipairs(audio_timeline_items) do
    if item.type and item.nested_clips and #item.nested_clips > 0 then
      local content_uuid = generate_uuid_from_nested_clips(item, item.nested_clips)
      if not content_map[content_uuid] then
        content_map[content_uuid] = {}
      end
      table.insert(content_map[content_uuid], item)
    end
  end

  -- --- Pass 2: Process each unique content group ---
  for content_uuid, items_in_group in pairs(content_map) do
    local representative_item = items_in_group[1]
    local output_filename = content_uuid .. ".wav"
    local output_wav_path = path_join(TEMP_DIR, output_filename)

    local needs_render = true
    for _, name in ipairs(curr_processed_file_names) do
      if name == output_filename then
        needs_render = false
        break
      end
    end

    if needs_render then
      print("Go Mode: Skipping local render for new content ID " .. content_uuid .. ". Go will handle it.")
    else
      print("Content for '" .. representative_item.name .. "' is unchanged. Skipping render.")
    end

    for _, tl_item in ipairs(items_in_group) do
      tl_item.processed_file_name = output_filename
      tl_item.source_file_path = output_wav_path
    end
  end
end

local function safe_get(tbl, ...)
  local current = tbl
  for i = 1, select('#', ...) do
    local key = select(i, ...)
    if type(current) ~= 'table' or current[key] == nil then
      return nil
    end
    current = current[key]
  end
  return current
end

-- =============================================================================
-- DATA GATHERING & PROCESSING
-- =============================================================================

---
-- Gathers all items of a specific type (video or audio) from the timeline.
-- @param track_type (string) The type of track to scan ("video" or "audio").
-- @param timeline (bmd.Timeline) The current timeline object.
-- @return (table) A list of timeline item tables.
--
local function get_items_by_tracktype(track_type, bmd_timeline)
  local items = {}
  local track_count = bmd_timeline:GetTrackCount(track_type)

  for i = 1, track_count do
    local track_items = bmd_timeline:GetItemListInTrack(track_type, i)
    if track_items then
      for _, item_bmd in ipairs(track_items) do
        local start_frame = tonumber(item_bmd:GetStart(true)) + 0.0
        local item_name = item_bmd:GetName()
        local media_pool_item = item_bmd:GetMediaPoolItem()
        local left_offset = tonumber(item_bmd:GetLeftOffset(true)) + 0.0
        local duration = tonumber(item_bmd:GetDuration(true)) + 0.0
        local source_start_float = left_offset
        local source_end_float = left_offset + duration

        local source_file_path = (media_pool_item and (media_pool_item:GetClipProperty("File Path") or "")) or ""
        local processed_file_name = nil
        if source_file_path and source_file_path ~= "" then
          local source_uuid = uuid_from_path(source_file_path)
          processed_file_name = source_uuid .. ".wav"
        end

        --   local source_fps: float = (
        --     (media_pool_item.GetClipProperty("FPS") if media_pool_item else 30.0)
        --     or PROJECT_DATA.get("timeline", {}).get("project_fps", 30.0)
        --     if PROJECT_DATA
        --     else 30.0
        -- )
        local source_fps = 30.0

        if media_pool_item then
          local clip_fps_str = media_pool_item:GetClipProperty("FPS")
          local clip_fps_num = tonumber(clip_fps_str)
          if clip_fps_num then
            source_fps = clip_fps_num
          end
        elseif project_data and project_data.timeline and project_data.timeline.project_fps then
          source_fps = project_data.timeline.project_fps
        end


        local timeline_item = {
          bmd_item = item_bmd,
          bmd_mpi = media_pool_item,
          duration = duration, -- duration is used in find_closest_match
          name = item_name,
          edit_instructions = {},
          start_frame = start_frame,
          end_frame = item_bmd:GetEnd(true),
          id = get_item_id(item_bmd, item_name, start_frame, track_type, i),
          track_type = track_type,
          track_index = i,
          source_fps = source_fps,
          source_file_path = source_file_path,
          processed_file_name = processed_file_name,
          source_start_frame = source_start_float,
          source_end_frame = source_end_float,
          source_channel = 0, -- Default value
          link_group_id = nil,
          type = nil,
          nested_clips = {},
        }

        if media_pool_item and source_file_path == "" then
          local clip_type = media_pool_item:GetClipProperty("Type")
          print("Detected complex clip type: " .. tostring(clip_type) .. " for item: " .. item_name)
          timeline_item.type = clip_type
          timeline_item.nested_clips = {}
        end

        table.insert(items, timeline_item)
      end
    end
  end
  return items
end

-- Placeholder function, needs implementation.
local function export_timeline_to_otio(davinci_tl, file_path)
  if not resolve_obj then return end
  if not davinci_tl then
    print("No timeline to export.")
    return
  end
  -- In a real implementation, this would use Resolve's API to export the timeline.
  local success = davinci_tl:Export(file_path, resolve_obj.EXPORT_OTIO)
  if success then
    print("Timeline exported successfully to " .. file_path)
  else
    print("Failed to export timeline.")
  end
end


local function _create_nested_audio_item_from_otio(otio_clip, clip_start_in_container, timeline_fps, max_duration)
  local media_refs = otio_clip.media_references
  if not media_refs then return nil end

  local active_media_key = otio_clip.active_media_reference_key or "DEFAULT_MEDIA"
  local media_ref = media_refs[active_media_key]

  if not media_ref or not media_ref.OTIO_SCHEMA or string.lower(media_ref.OTIO_SCHEMA):find("externalreference", 1, true) == nil then
    return nil
  end

  local source_path_uri = media_ref.target_url
  if not source_path_uri then return nil end

  local source_file_path
  if source_path_uri:sub(1, 7) == "file://" then
    source_file_path = source_path_uri:sub(8)
  else
    source_file_path = source_path_uri
  end

  local source_uuid = uuid_from_path(source_file_path)

  local source_range = otio_clip.source_range
  local available_range = media_ref.available_range
  if not source_range or not available_range then return nil end

  local clip_start_rt = source_range.start_time or {}
  local clip_duration_rt = source_range.duration or {}
  local media_start_rt = available_range.start_time or {}

  local clip_start_val = clip_start_rt.value or 0.0
  local clip_start_rate = clip_start_rt.rate or timeline_fps
  local duration_val = clip_duration_rt.value or 0.0
  local duration_rate = clip_duration_rt.rate or timeline_fps
  local media_start_val = media_start_rt.value or 0.0
  local media_start_rate = media_start_rt.rate or timeline_fps

  local clip_start_sec = clip_start_val / clip_start_rate
  local media_start_sec = media_start_val / media_start_rate
  local duration_sec = duration_val / duration_rate

  local normalized_start_sec = clip_start_sec - media_start_sec
  local normalized_source_start_frame = normalized_start_sec * timeline_fps
  local duration_frames = duration_sec * timeline_fps

  -- if max_duration and duration_frames > max_duration then
  --   duration_frames = max_duration
  -- end

  local source_channel = 0
  local processed_file_name = source_uuid .. ".wav"

  local resolve_meta = safe_get(otio_clip, "metadata", "Resolve_OTIO") or {}
  local channels_info = resolve_meta.Channels or {}

  if #channels_info == 1 then
    local channel_num = channels_info[1]["Source Track ID"]
    if type(channel_num) == 'number' and channel_num > 0 then
      source_channel = channel_num
      processed_file_name = source_uuid .. "_ch" .. tostring(source_channel) .. ".wav"
      print("OTIO parser: Found mapping for clip '" ..
        tostring(otio_clip.name) .. "' to source channel " .. tostring(source_channel))
    end
  end

  local nested_item = {
    source_file_path = source_file_path,
    processed_file_name = processed_file_name,
    source_channel = source_channel + 1,
    start_frame = clip_start_in_container,
    end_frame = clip_start_in_container + duration_frames,
    source_start_frame = normalized_source_start_frame,
    source_end_frame = normalized_source_start_frame + duration_frames,
    duration = duration_frames,
    edit_instructions = {},
    nested_items = nil,
  }
  return nested_item
end

local _recursive_otio_parser -- Forward declaration
_recursive_otio_parser = function(otio_composable, timeline_fps, active_angle_name, container_duration)
  local found_clips = {}

  for _, track in ipairs(otio_composable.children or {}) do
    if string.lower(track.kind or "") == "audio" then
      if not active_angle_name or track.name == active_angle_name then
        local playhead = 0.0
        for _, item_in_track in ipairs(track.children or {}) do
          if container_duration and playhead >= container_duration then break end

          local schema = string.lower(item_in_track.OTIO_SCHEMA or "")
          local item_duration = safe_get(item_in_track, "source_range", "duration", "value") or 0.0
          local effective_duration = item_duration

          if container_duration then
            local remaining_time = container_duration - playhead
            if item_duration > remaining_time then
              effective_duration = math.max(0, remaining_time)
            end
          end

          if schema:find("gap", 1, true) then
            playhead = playhead + item_duration
          else
            if effective_duration > 0 then
              if schema:find("clip", 1, true) then
                local item = _create_nested_audio_item_from_otio(item_in_track, playhead, timeline_fps,
                  effective_duration)
                if item then table.insert(found_clips, item) end
              elseif schema:find("stack", 1, true) then
                local nested_clips = _recursive_otio_parser(item_in_track, timeline_fps, active_angle_name,
                  container_duration)
                for _, nested_clip in ipairs(nested_clips) do
                  nested_clip.start_frame = nested_clip.start_frame + playhead
                  nested_clip.end_frame = nested_clip.end_frame + playhead
                  table.insert(found_clips, nested_clip)
                end
              end
            end
            playhead = playhead + item_duration
          end
        end
      end
    end
  end
  return found_clips
end

local function populate_nested_clips(input_otio_path)
  if not project_data or not project_data.timeline then
    print("Cannot populate nested clips: project_data is not configured.")
    return
  end

  local f = io.open(input_otio_path, "r")
  if not f then
    print("Failed to read OTIO file: " .. input_otio_path)
    return
  end
  local otio_json_str = f:read("*a")
  f:close()

  local ok, otio_data = pcall(json.decode, otio_json_str)
  if not ok then
    print("Failed to parse OTIO JSON: " .. tostring(otio_data))
    return
  end

  local pd_timeline = project_data.timeline
  local all_pd_items = {}
  for _, item in ipairs(pd_timeline.video_track_items or {}) do table.insert(all_pd_items, item) end
  for _, item in ipairs(pd_timeline.audio_track_items or {}) do table.insert(all_pd_items, item) end

  local timeline_start_frame = safe_get(otio_data, "global_start_time", "value") or 0.0
  local FRAME_MATCH_TOLERANCE = 0.5
  local audio_track_counter = 0

  for _, track in ipairs(safe_get(otio_data, "tracks", "children") or {}) do
    if string.lower(track.kind or "") == "audio" then
      audio_track_counter = audio_track_counter + 1
      local current_track_index = audio_track_counter
      local playhead_frames = 0

      for _, item in ipairs(track.children or {}) do
        local duration_val = safe_get(item, "source_range", "duration", "value") or 0.0
        local item_schema = string.lower(item.OTIO_SCHEMA or "")

        if item_schema:find("gap", 1, true) then
          playhead_frames = playhead_frames + duration_val
        elseif item_schema:find("stack", 1, true) then
          local container_duration = duration_val
          local resolve_meta = safe_get(item, "metadata", "Resolve_OTIO") or {}
          local sequence_type = resolve_meta["Sequence Type"]
          local active_angle_name = nil

          if sequence_type == "Multicam Clip" then
            local item_name = item.name or ""
            active_angle_name = string.match(item_name, "Angle %d+")
            if active_angle_name then
              print("Detected Multicam clip. Active audio angle: '" .. active_angle_name .. "'")
            else
              print("Could not parse active angle from Multicam name: '" .. item_name .. "'.")
            end
          end

          local nested_clips_for_this_instance = _recursive_otio_parser(item, pd_timeline.fps, active_angle_name,
            container_duration)

          if #nested_clips_for_this_instance > 0 then
            local record_frame_float = playhead_frames + timeline_start_frame
            local otio_item_name = item.name

            local corresponding_pd_item = nil
            local match_index = -1

            -- Iterate backwards to safely remove items
            for i = #all_pd_items, 1, -1 do
              local pd_item = all_pd_items[i]
              if pd_item.type and pd_item.track_index == current_track_index and
                  math.abs((pd_item.start_frame or -1) - record_frame_float) < FRAME_MATCH_TOLERANCE and
                  pd_item.name == otio_item_name then
                corresponding_pd_item = pd_item
                match_index = i
                break -- Found a match, stop searching
              end
            end

            if corresponding_pd_item then
              print(string.format("Assigning %d nested clips to project item '%s'", #nested_clips_for_this_instance,
                corresponding_pd_item.id))
              corresponding_pd_item.nested_clips = nested_clips_for_this_instance
              -- Consume the matched item
              table.remove(all_pd_items, match_index)
            else
              print("Could not find corresponding project item for OTIO stack '" ..
                tostring(otio_item_name) .. "' on track " .. tostring(current_track_index))
            end
          end
          playhead_frames = playhead_frames + duration_val
        else
          playhead_frames = playhead_frames + duration_val
        end
      end
    end
  end
end


---
-- Gathers and processes all required data from the current project and timeline.
-- @param project (bmd.Project) The current project object.
-- @param timeline (bmd.Timeline) The current timeline object.
-- @return (boolean, string|nil) A tuple of success status and an optional error message.
--
local function get_project_data(bmd_project, bmd_timeline)
  -- --- 1. Initial Data Gathering ---
  local audio_track_items = get_items_by_tracktype("audio", bmd_timeline)
  local video_track_items = get_items_by_tracktype("video", bmd_timeline)


  local files_table = {}
  setmetatable(files_table, { __jsontype = 'object' })

  project_data = {
    project_name = bmd_project:GetName(),
    timeline = {
      name = bmd_timeline:GetName(),
      fps = bmd_timeline:GetSetting("timelineFrameRate"),
      project_fps = bmd_project:GetSetting("timelineFrameRate"),
      start_timecode = bmd_timeline:GetStartTimecode(),
      curr_timecode = bmd_timeline:GetCurrentTimecode(),
      video_track_items = video_track_items,
      audio_track_items = audio_track_items,
    },
    files = files_table,
  }

  local has_complex_clips = false
  for _, item in ipairs(audio_track_items) do
    if item.type then
      has_complex_clips = true
      break
    end
  end

  if has_complex_clips then
    print("Complex clips found. Analyzing timeline structure with OTIO...")
    local input_otio_path = path_join(TEMP_DIR, "temp-timeline.otio")
    export_timeline_to_otio(bmd_timeline, input_otio_path)
    populate_nested_clips(input_otio_path) -- This should populate project_data
  end



  -- --- 2. Analyze Mappings & Define Streams ---
  print("Analyzing timeline items and audio channel mappings...")
  for _, item in ipairs(audio_track_items) do
    if item.source_file_path and item.source_file_path ~= "" and item.type == json.null then
      -- This is the crucial step to correctly classify normal clips
      -- item.type = nil

      local source_uuid = uuid_from_path(item.source_file_path)
      item.source_channel = 0 -- Default
      item.processed_file_name = source_uuid .. ".wav"

      local success, mapping_str = pcall(function() return item.bmd_item:GetSourceAudioChannelMapping() end)
      if success and mapping_str and mapping_str ~= "" then
        local ok, mapping = pcall(json.decode, mapping_str)
        if ok and mapping then
          local clip_track_map = mapping.track_mapping and mapping.track_mapping["1"] or {}
          local clip_type = clip_track_map.type
          local channel_indices = clip_track_map.channel_idx or {}

          if clip_type and string.lower(clip_type) == "mono" and #channel_indices == 1 then
            local channel_num = channel_indices[1]
            print("Detected clip '" .. item.name .. "' using specific source channel: " .. channel_num)
            item.source_channel = channel_num
            item.processed_file_name = source_uuid .. "_ch" .. channel_num .. ".wav"
          end
        end
      else
        print("Warning: Could not get audio mapping for '" ..
          item.name .. "'. Defaulting to mono mixdown. Error: " .. tostring(mapping_str))
      end
    end
  end

  -- --- 3. Populate the 'files' map ---
  for _, item in ipairs(audio_track_items) do
    local source_path = item.source_file_path
    if source_path and source_path ~= "" then
      if not project_data.files[source_path] then
        project_data.files[source_path] = {
          properties = { FPS = project_data.timeline.fps },
          processed_audio_path = "",
          timelineItems = {},
          fileSource = {
            file_path = source_path,
            uuid = uuid_from_path(source_path),
            bmd_media_pool_item = item.bmd_mpi,
          },
          silenceDetections = json.null,
        }
      end
    end
  end

  -- --- 4. Handle Compound Clips ---
  if has_complex_clips then
    print("Processing complex clips...")
    mixdown_compound_clips(audio_track_items, {})
  end

  return true, nil
end

-- =============================================================================
-- EDIT UNIFICATION LOGIC (from Python)
-- =============================================================================


-- Forward declaration
local unify_edit_instructions

---
-- Try to find items that match the record_frame and duration_val approximately.
-- If no exact match within tolerance, find the closest one by scanning ±search_range.
-- @param pd_items (table) A list of project data items to search through.
-- @param record_frame (number) The target timeline frame to match.
-- @param duration_val (number) The target duration to match.
-- @param track_index (number) The track index the item must be on.
-- @param frame_tolerance (number, optional) The tolerance for frame and duration matching.
-- @param search_range (number, optional) The number of frames to search forward and backward.
-- @return (table) A list containing the best match, or an empty list if none found.
--
local function find_closest_match(pd_items, record_frame, duration_val, track_index, frame_tolerance, search_range)
  frame_tolerance = frame_tolerance or 0.5
  search_range = search_range or 5

  local best_match = nil
  local best_distance = math.huge

  for offset = -search_range, search_range do
    local frame_try = record_frame + offset
    for _, item in ipairs(pd_items) do
      if item.track_index == track_index then
        local frame_diff = math.abs((item.start_frame or -1) - frame_try)
        local duration_diff = math.abs((item.duration or -1) - duration_val)

        if frame_diff < frame_tolerance and duration_diff < frame_tolerance then
          return { item } -- Early return on valid match
        end

        -- Save closest one in case no good match is found
        local distance = frame_diff + duration_diff
        if distance < best_distance then
          best_distance = distance
          best_match = item
        end
      end
    end
  end

  if best_match then
    return { best_match }
  end
  return {}
end

---
-- (REVISED) First pass: Iterates through an OTIO track's children to find the
-- corresponding items in the project data and assign the `link_group_id`.
-- Now handles both Clips and Stacks (Compound Clips).
-- @param items (table) A list of OTIO items from a track.
-- @param pd_timeline (table) The project data timeline table.
-- @param pd_timeline_key (string) The key for the items list (e.g., 'video_track_items').
-- @param timeline_start_rate (number) The frame rate of the OTIO timeline.
-- @param timeline_start_frame (number) The global start frame of the timeline.
-- @param max_id (number) The current maximum link_group_id found so far.
-- @param track_index (number) The 1-based index of the current track.
-- @return (number) The updated maximum link_group_id.
--
local function process_track_items(items, pd_timeline, pd_timeline_key, timeline_start_rate, timeline_start_frame, max_id,
                                   track_index)
  local playhead_frames = 0.0

  for _, item in ipairs(items) do
    if item then
      local item_schema = string.lower(item.OTIO_SCHEMA or "")
      local duration_val = 0
      if item.source_range and item.source_range.duration and item.source_range.duration.value then
        duration_val = item.source_range.duration.value
      end

      if string.find(item_schema, "gap") then
        playhead_frames = playhead_frames + duration_val
      elseif string.find(item_schema, "clip") or string.find(item_schema, "stack") then
        local record_frame_float = playhead_frames + timeline_start_frame
        local pd_items = pd_timeline[pd_timeline_key] or {}

        local corresponding_items = find_closest_match(
          pd_items,
          record_frame_float,
          duration_val,
          track_index
        )

        if #corresponding_items == 0 then
          print("Warning: Could not find a corresponding project item for OTIO item at frame " ..
            tostring(record_frame_float) .. " on track " .. tostring(track_index))
        else
          local link_group_id = nil
          if item.metadata and item.metadata.Resolve_OTIO then
            link_group_id = item.metadata.Resolve_OTIO["Link Group ID"]
          end
          print("Processing item '" .. tostring(item.name) .. "' on track " .. tostring(track_index) ..
            " with link group ID: " .. tostring(link_group_id))

          if link_group_id ~= nil then
            for _, corresponding_item in ipairs(corresponding_items) do
              corresponding_item.link_group_id = link_group_id
            end
            max_id = math.max(max_id, link_group_id)
          end
        end
        playhead_frames = playhead_frames + duration_val
      end
    end
  end
  return max_id
end


---
-- Takes a list of linked items and unifies their edit instructions. It flattens
-- all intervals into a common `project_fps` domain and merges them.
-- @param items (table) A sequence of timeline items to unify.
-- @param project_fps (number) The canonical frame rate of the project to use for unification.
-- @return (table) A list of unified edit segments as {project_start_frame, project_end_frame, is_enabled}.
--
unify_edit_instructions = function(items, project_fps)
  local has_any_edits = false
  for _, item in ipairs(items) do
    if item.edit_instructions and #item.edit_instructions > 0 then
      has_any_edits = true
      break
    end
  end

  local EPSILON = 1e-9

  -- Case: No items have edits. Find earliest start and latest end in project domain.
  if not has_any_edits then
    local min_start_proj = math.huge
    local max_end_proj = -math.huge
    for _, item in ipairs(items) do
      local source_fps = item.source_fps or project_fps
      if source_fps < EPSILON then source_fps = project_fps end
      local conversion_ratio = project_fps / source_fps
      min_start_proj = math.min(min_start_proj, (item.source_start_frame or 0.0) * conversion_ratio)
      max_end_proj = math.max(max_end_proj, (item.source_end_frame or 0.0) * conversion_ratio)
    end
    if min_start_proj < max_end_proj then
      return { { min_start_proj, max_end_proj, true } }
    else
      return {}
    end
  end

  -- Case: At least one item has edits. Use sweep-line algorithm.
  local events = {}
  for _, item in ipairs(items) do
    if item.edit_instructions and #item.edit_instructions > 0 then
      local source_fps = item.source_fps
      if not source_fps or source_fps < EPSILON then
        print("Warning: Item '" ..
          tostring(item.id) .. "' has invalid source_fps. Assuming project_fps (" .. tostring(project_fps) .. ").")
        source_fps = project_fps
      end
      local conversion_ratio = project_fps / source_fps

      for _, edit in ipairs(item.edit_instructions) do
        if edit.source_start_frame ~= nil and edit.source_end_frame ~= nil then
          local proj_start = edit.source_start_frame * conversion_ratio
          local proj_end = edit.source_end_frame * conversion_ratio
          local is_enabled = edit.enabled == nil or edit.enabled == true
          table.insert(events, { frame = proj_start, type = 1, enabled = is_enabled }) -- 1 for start
          table.insert(events, { frame = proj_end, type = -1, enabled = is_enabled })  -- -1 for end
        end
      end
    end
  end

  if #events == 0 then return {} end

  table.sort(events, function(a, b)
    if a.frame == b.frame then return a.type > b.type end
    return a.frame < b.frame
  end)

  local merged_segments = {}
  local active_enabled_count = 0
  local active_disabled_count = 0
  local last_frame = events[1].frame

  for _, event in ipairs(events) do
    local segment_duration = event.frame - last_frame
    if segment_duration > EPSILON then
      local is_segment_enabled = active_enabled_count > 0
      local is_segment_active = active_enabled_count > 0 or active_disabled_count > 0
      if is_segment_active then
        table.insert(merged_segments, { start_frame = last_frame, end_frame = event.frame, enabled = is_segment_enabled })
      end
    end

    if event.type == 1 then -- Start
      if event.enabled then
        active_enabled_count = active_enabled_count + 1
      else
        active_disabled_count =
            active_disabled_count + 1
      end
    else -- End
      if event.enabled then
        active_enabled_count = active_enabled_count - 1
      else
        active_disabled_count =
            active_disabled_count - 1
      end
    end
    last_frame = event.frame
  end

  if #merged_segments == 0 then return {} end

  -- Coalesce adjacent segments with the same 'enabled' status
  local final_edits = {}
  local current_start, current_end, current_enabled = merged_segments[1].start_frame, merged_segments[1].end_frame,
      merged_segments[1].enabled
  for i = 2, #merged_segments do
    local next_start, next_end, next_enabled = merged_segments[i].start_frame, merged_segments[i].end_frame,
        merged_segments[i].enabled
    if math.abs(next_start - current_end) < EPSILON and next_enabled == current_enabled then
      current_end = next_end -- Merge
    else
      table.insert(final_edits, { current_start, current_end, current_enabled })
      current_start, current_end, current_enabled = next_start, next_end, next_enabled
    end
  end
  table.insert(final_edits, { current_start, current_end, current_enabled })

  -- Filter for minimum duration
  local min_duration_in_frames = 1.0
  local filtered_edits = {}
  for _, edit in ipairs(final_edits) do
    if (edit[2] - edit[1]) >= min_duration_in_frames then
      table.insert(filtered_edits, edit)
    end
  end
  return filtered_edits
end


---
-- Reads an OTIO file to find linked clips, unifies their edit instructions
-- by converting to a common frame rate domain, and overwrites the project data.
-- @param input_otio_path (string) Path to the OTIO JSON file.
--
local function unify_linked_items_in_project_data(input_otio_path)
  if not project_data or not project_data.timeline then
    print("Error: Could not initialize or find project data.")
    return
  end

  local pd_timeline = project_data.timeline
  local timeline_fps = pd_timeline.fps
  local project_fps = pd_timeline.project_fps
  local EPSILON = 1e-9

  if not timeline_fps or not project_fps or project_fps < EPSILON then
    print("Warning: Timeline or Project FPS not found or invalid. Cannot unify.")
    return
  end
  print("Info: Using Timeline FPS: " .. tostring(timeline_fps) .. ", Project FPS: " .. tostring(project_fps))

  local f = io.open(input_otio_path, "r")
  if not f then
    print("Error: Failed to read OTIO file at " .. input_otio_path)
    return
  end
  local otio_json_str = f:read("*a")
  f:close()
  local ok, otio_data = pcall(json.decode, otio_json_str)
  if not ok then
    print("Error: Failed to parse OTIO file: " .. tostring(otio_data))
    return
  end

  -- First Pass: Populate link_group_id from OTIO
  local max_link_group_id = 0
  local track_type_counters = { video = 0, audio = 0, subtitle = 0 }
  local timeline_rate = (otio_data.global_start_time and otio_data.global_start_time.rate) or 24
  local start_time_value = (otio_data.global_start_time and otio_data.global_start_time.value) or 0.0
  local timeline_start_frame = tonumber(start_time_value)

  if otio_data.tracks and otio_data.tracks.children then
    for _, track in ipairs(otio_data.tracks.children) do
      local kind = string.lower(track.kind or "")
      if track_type_counters[kind] then
        track_type_counters[kind] = track_type_counters[kind] + 1
        local current_track_index = track_type_counters[kind]
        local pd_key = kind .. "_track_items"
        max_link_group_id = math.max(max_link_group_id, process_track_items(
          track.children or {}, pd_timeline, pd_key, timeline_rate, timeline_start_frame, max_link_group_id,
          current_track_index
        ))
      end
    end
  end

  -- Collect all items and group them by link_group_id
  local all_pd_items = {}
  for _, item in ipairs(pd_timeline.video_track_items or {}) do table.insert(all_pd_items, item) end
  for _, item in ipairs(pd_timeline.audio_track_items or {}) do table.insert(all_pd_items, item) end
  local items_by_link_group = {}
  for _, item in ipairs(all_pd_items) do
    if item.link_group_id then
      if not items_by_link_group[item.link_group_id] then items_by_link_group[item.link_group_id] = {} end
      table.insert(items_by_link_group[item.link_group_id], item)
    end
  end

  local next_new_group_id = max_link_group_id + 1
  for _, item in ipairs(all_pd_items) do
    if item.link_group_id == nil and (item.edit_instructions and #item.edit_instructions > 0) then
      print("Info: Item '" ..
        (item.name or "Unnamed") ..
        "' has edits but no link_group_id. Assigning new group ID " .. tostring(next_new_group_id))
      item.link_group_id = next_new_group_id
      items_by_link_group[next_new_group_id] = { item }
      next_new_group_id = next_new_group_id + 1
    end
  end

  -- Main processing loop with new unification logic
  for link_id, group_items in pairs(items_by_link_group) do
    if #group_items > 0 then
      local edited_items = {}
      for _, item in ipairs(group_items) do
        if item.edit_instructions and #item.edit_instructions > 0 then table.insert(edited_items, item) end
      end

      -- Case 1: Simple Inheritance (0 or 1 item has edits)
      if #edited_items <= 1 then
        if #edited_items == 0 then
          print("Info: Group " .. tostring(link_id) .. " has no edits to unify. Skipping.")
        else
          local template_item = edited_items[1]
          local template_fps = template_item.source_fps or project_fps
          if template_fps < EPSILON then template_fps = project_fps end
          print("Info: Group " ..
            tostring(link_id) .. ": Applying template edits from item '" .. tostring(template_item.id) .. "'.")
          for _, target_item in ipairs(group_items) do
            if target_item.id ~= template_item.id then
              local new_instructions = {}
              local target_fps = target_item.source_fps or project_fps
              if target_fps < EPSILON then target_fps = project_fps end
              for _, inst in ipairs(template_item.edit_instructions) do
                local start_sec = inst.source_start_frame / template_fps
                local end_sec = inst.source_end_frame / template_fps
                table.insert(new_instructions, {
                  source_start_frame = start_sec * target_fps,
                  source_end_frame = end_sec * target_fps,
                  start_frame = inst.start_frame,
                  end_frame = inst.end_frame,
                  enabled = inst.enabled,
                })
              end
              target_item.edit_instructions = new_instructions
              print("Info: Copied " ..
                tostring(#new_instructions) .. " edits to item '" .. tostring(target_item.id) .. "'.")
            end
          end
        end
        -- Case 2: Complex Merge (multiple items have conflicting edits)
      else
        print("Warning: Group " ..
          tostring(link_id) .. ": Found " .. tostring(#edited_items) .. " items with edits. Performing complex merge.")
        local unified_edits_proj_domain = unify_edit_instructions(group_items, project_fps)
        local group_timeline_anchor = math.huge
        for _, item in ipairs(group_items) do
          group_timeline_anchor = math.min(group_timeline_anchor,
            item.start_frame or math.huge)
        end
        if group_timeline_anchor == math.huge then group_timeline_anchor = 0.0 end

        local final_timeline_segments, timeline_playhead = {}, group_timeline_anchor
        local proj_to_timeline_ratio = timeline_fps / project_fps
        for _, edit in ipairs(unified_edits_proj_domain) do
          if edit[3] then -- is_enabled
            local proj_duration = edit[2] - edit[1]
            local timeline_duration_float = proj_duration * proj_to_timeline_ratio
            if timeline_duration_float >= 1.0 then
              local tl_start = math.floor(timeline_playhead + 0.5)
              local tl_end = math.floor(timeline_playhead + timeline_duration_float + 0.5) - 1
              table.insert(final_timeline_segments, {
                proj_start = edit[1], proj_end = edit[2], tl_start = tl_start, tl_end = tl_end,
              })
              timeline_playhead = timeline_playhead + timeline_duration_float
            end
          end
        end
        for _, item in ipairs(group_items) do
          local new_edit_instructions = {}
          local source_fps = item.source_fps or project_fps
          if source_fps < EPSILON then source_fps = project_fps end
          local proj_to_src_ratio = source_fps / project_fps
          for _, segment in ipairs(final_timeline_segments) do
            table.insert(new_edit_instructions, {
              source_start_frame = segment.proj_start * proj_to_src_ratio,
              source_end_frame = segment.proj_end * proj_to_src_ratio,
              start_frame = segment.tl_start,
              end_frame = segment.tl_end,
              enabled = true,
            })
          end
          item.edit_instructions = new_edit_instructions
          print("Info: Updated item '" ..
            tostring(item.id) ..
            "' in group " .. tostring(link_id) .. " with " .. #new_edit_instructions .. " merged edits.")
        end
      end
    end
  end
end

-- =============================================================================
-- FINAL TIMELINE CREATION
-- =============================================================================
---
-- Applies 'edit_instructions' from a source project data (from Go) to the target (local).
-- @param target_project (table) The local project_data table.
-- @param source_project (table) The project_data table received from Go.
-- @return (table) The modified target_project table.
--
local function apply_edits_from_go(target_project, source_project)
  print("Applying edit instructions from Go...")
  local source_audio_items = source_project.timeline and source_project.timeline.audio_track_items or {}
  local source_items_by_id = {}
  for _, item in ipairs(source_audio_items) do
    if item.id then
      source_items_by_id[item.id] = item
    end
  end

  if not next(source_items_by_id) then
    print("Warning: No audio items with IDs found in data from Go. No edits applied.")
    return target_project
  end

  local target_audio_items = target_project.timeline and target_project.timeline.audio_track_items or {}
  local target_video_items = target_project.timeline and target_project.timeline.video_track_items or {}
  local all_target_items = {}
  for _, i in ipairs(target_audio_items) do table.insert(all_target_items, i) end
  for _, i in ipairs(target_video_items) do table.insert(all_target_items, i) end


  local items_updated_count = 0
  for _, target_item in ipairs(all_target_items) do
    if target_item.id and source_items_by_id[target_item.id] then
      local source_item = source_items_by_id[target_item.id]
      if source_item.edit_instructions then
        target_item.edit_instructions = source_item.edit_instructions
        items_updated_count = items_updated_count + 1
      end
    end
  end

  print("Finished applying edits. Updated " .. items_updated_count .. " timeline items.")
  return target_project
end

---
-- Verifies that the clips on the timeline match the expected state.
-- @param bmd_timeline (bmd.Timeline) The DaVinci Resolve timeline object.
-- @param expected_clips (table) A list of clip info tables that were intended to be appended.
-- @return (boolean) True if the timeline state is correct, false otherwise.
--
local function _verify_timeline_state(bmd_timeline, expected_clips)
  --- [TRACKER] Report that verification has started.
  TRACKER:update_task_progress("verify", 1.0, "Verifying timeline")
  print("Verifying timeline state...")
  -- Build a "checklist" of expected cuts. Key: "mediaType-trackIndex-recordFrame"
  local expected_cuts = {}
  for _, clip in ipairs(expected_clips) do
    local key
    -- Handle both optimized (mediaType=nil) and regular clips
    if clip.mediaType then
      key = table.concat({ tostring(clip.mediaType), tostring(clip.trackIndex), tostring(clip.recordFrame) }, "-")
    else
      key = table.concat({ "1", "1", tostring(clip.recordFrame) }, "-") -- Optimized clips are video on track 1
      expected_cuts[key] = (expected_cuts[key] or 0) + 1
      key = table.concat({ "2", "1", tostring(clip.recordFrame) }, "-") -- And also audio on track 1
    end
    expected_cuts[key] = (expected_cuts[key] or 0) + 1
  end

  -- Get actual clips and "check them off" the list
  local actual_video_items = get_items_by_tracktype("video", bmd_timeline)
  local actual_audio_items = get_items_by_tracktype("audio", bmd_timeline)
  local all_actual_items = {}
  for _, item in ipairs(actual_video_items) do table.insert(all_actual_items, item) end
  for _, item in ipairs(actual_audio_items) do table.insert(all_actual_items, item) end

  for _, item in ipairs(all_actual_items) do
    local media_type = item.track_type == "video" and 1 or 2
    local key = table.concat(
      { tostring(media_type), tostring(item.track_index), tostring(math.floor(item.start_frame + 0.5)) }, "-")
    if expected_cuts[key] and expected_cuts[key] > 0 then
      expected_cuts[key] = expected_cuts[key] - 1
    end
  end

  -- Check if any expected cuts are "left over"
  local missing_cuts = false
  for key, count in pairs(expected_cuts) do
    if count > 0 then
      print("  - Verification FAILED. Missing clip: " .. key .. " (count: " .. count .. ")")
      missing_cuts = true
    end
  end

  if not missing_cuts then
    print("  - Verification successful. All expected clips were found.")
    return true
  end
  return false
end
---
-- Checks if a clip is "uncut", meaning its edit instructions represent the
-- entire, original clip segment on the timeline.
-- @param item (table) The timeline item to check.
-- @return (boolean) True if the item is uncut, false otherwise.
--
local function clip_is_uncut(item)
  if not item.edit_instructions or #item.edit_instructions == 0 then
    return true
  end

  if #item.edit_instructions > 1 then
    return false
  end

  -- Check if the only edit instruction is for the full clip
  local edit = item.edit_instructions[1]
  local TOLERANCE = 0.01

  if math.abs((edit.start_frame or 0) - (item.start_frame or 0)) < TOLERANCE and
      math.abs((edit.end_frame or 0) - (item.end_frame or 0)) < TOLERANCE and
      math.abs((edit.source_start_frame or 0) - (item.source_start_frame or 0)) < TOLERANCE and
      math.abs((edit.source_end_frame or 0) - (item.source_end_frame or 0)) < TOLERANCE then
    return true
  end

  return false
end

---
-- Groups clips, prepares a SINGLE batch of instructions for the API with a
-- mix of optimized (auto-linked) and standard clips.
-- @param timeline_items (table) A list of all timeline items to process.
-- @return (table, table) A tuple: (all_processed_clips, final_api_batch)
--
local function _prepare_clips_for_append(timeline_items)
  local grouped_clips = {}

  for _, item in ipairs(timeline_items) do
    if not item.bmd_item then
      print("Warning: Skipping item '" .. (item.name or "Unnamed") .. "' because it has no 'bmd_item'.")
    elseif not item.edit_instructions or #item.edit_instructions == 0 then
      -- This item is uncut and shouldn't be re-appended. This is expected.
    else
      if not item.bmd_mpi then item.bmd_mpi = item.bmd_item:GetMediaPoolItem() end
      if not item.bmd_mpi then
        print("Warning: Skipping item '" .. (item.name or "Unnamed") .. "' because its MediaPoolItem could not be found.")
      else
        local media_type = item.track_type == "video" and 1 or 2
        for i, edit in ipairs(item.edit_instructions) do
          local record_frame = math.floor((edit.start_frame or 0) + 0.5)
          local end_frame = math.floor((edit.end_frame or 0) + 0.5)

          if (end_frame - record_frame) >= 1 then
            local clip_info_for_api = {
              mediaPoolItem = item.bmd_mpi,
              startFrame = edit.source_start_frame or 0,
              endFrame = edit.source_end_frame or 0,
              recordFrame = record_frame,
              trackIndex = item.track_index,
              mediaType = media_type,
            }
            local link_key = tostring(item.link_group_id) .. "-" .. tostring(record_frame)
            local appended_clip = {
              clip_info = clip_info_for_api,
              link_key = link_key,
              enabled = edit.enabled == nil or edit.enabled,
              auto_linked = false,
            }
            if not grouped_clips[link_key] then grouped_clips[link_key] = {} end
            table.insert(grouped_clips[link_key], appended_clip)
          end
        end
      end
    end
  end

  if not next(grouped_clips) then return {}, {} end

  local final_api_batch, all_processed_clips = {}, {}
  for link_key, group in pairs(grouped_clips) do
    local is_optimizable = false
    if #group == 2 then
      local clip1, clip2 = group[1], group[2]
      local path1 = clip1.clip_info.mediaPoolItem:GetClipProperty("File Path")
      local path2 = clip2.clip_info.mediaPoolItem:GetClipProperty("File Path")
      if clip1.clip_info.mediaType ~= clip2.clip_info.mediaType and path1 and path1 == path2 then
        is_optimizable = true
      end
    end

    if is_optimizable then
      for _, clip in ipairs(group) do clip.auto_linked = true end
      local optimized_clip_info = {}
      for k, v in pairs(group[1].clip_info) do optimized_clip_info[k] = v end
      optimized_clip_info.mediaType, optimized_clip_info.trackIndex = nil, nil
      table.insert(final_api_batch, optimized_clip_info)
    else
      for _, clip in ipairs(group) do table.insert(final_api_batch, clip.clip_info) end
    end
    for _, clip in ipairs(group) do table.insert(all_processed_clips, clip) end
  end

  table.sort(all_processed_clips, function(a, b) return a.clip_info.recordFrame < b.clip_info.recordFrame end)
  return all_processed_clips, final_api_batch
end

---
-- Appends clips to the timeline, using an optimized auto-linking method where
-- possible, and then manually links any remaining clips.
--
local function append_and_link_timeline_items(create_new, task_id)
  -- Preamble: Initial checks for project, timeline, etc. remain the same.
  if not timeline then
    send_result_with_alert("DaVinci Error", "Error initializing current timeline.", task_id)
    return
  end
  if not project_data or not project_data.timeline then
    send_result_with_alert("DaVinci Error", "Project data is missing or malformed.", task_id)
    return
  end
  if not project then
    send_result_with_alert("DaVinci Error", "Could not get current project.", task_id)
    return
  end

  media_pool = project:GetMediaPool()
  if not media_pool then
    send_result_with_alert("DaVinci Error", "MediaPool object not available.", task_id)
    return
  end

  local timeline_items = {}
  for _, item in ipairs(project_data.timeline.video_track_items or {}) do table.insert(timeline_items, item) end
  for _, item in ipairs(project_data.timeline.audio_track_items or {}) do table.insert(timeline_items, item) end

  local max_indices = { video = 0, audio = 0 }
  for _, item in ipairs(timeline_items) do
    if item.track_type and item.track_index then
      max_indices[item.track_type] = math.max(max_indices[item.track_type], item.track_index)
    end
  end
  local og_tl_name = project_data.timeline.name

  local target_timeline = timeline
  local tl_needs_clearing = not create_new

  if create_new then
    print("Creating a new timeline...")
    created_timelines[og_tl_name] = created_timelines[og_tl_name] or 1
    local retries = 0
    local fps_mismatch = project_data.timeline.fps ~= project_data.timeline.project_fps

    while retries < MAX_RETRIES do
      local index = created_timelines[og_tl_name]
      local timeline_name = string.format("%s-hc-%02d", og_tl_name, index)

      -- **CRITICAL FIX STARTS HERE**
      -- First, attempt to create an empty timeline. This serves as a test to see if the name is available.
      local valid_empty_timeline = media_pool:CreateEmptyTimeline(timeline_name)

      if valid_empty_timeline and fps_mismatch then
        -- CASE 1: Name was available, but FPS is wrong. We can't use this empty timeline.
        print("Mismatched FPS detected. Deleting temporary timeline and using duplicate/rename strategy...")
        media_pool:DeleteTimelines({ valid_empty_timeline }) -- Clean up the one we just made.

        -- Now perform the "switcheroo" on the original timeline
        local backup_timeline = timeline:DuplicateTimeline()
        if not backup_timeline then
          send_result_with_alert("DaVinci Error", "Could not duplicate current timeline.", task_id)
          return
        end
        timeline:SetName(timeline_name)
        backup_timeline:SetName(og_tl_name)

        project:SetCurrentTimeline(timeline)
        target_timeline = timeline
        tl_needs_clearing = true -- It's a duplicate, so it must be cleared.
        created_timelines[og_tl_name] = index + 1
        break                    -- Exit the retry loop
      elseif valid_empty_timeline then
        -- CASE 2: Name was available, and FPS is correct. This is the ideal path.
        print("Successfully created new empty timeline: " .. timeline_name)
        tl_needs_clearing = false -- It's already empty
        valid_empty_timeline:SetStartTimecode(project_data.timeline.start_timecode)
        target_timeline = valid_empty_timeline
        created_timelines[og_tl_name] = index + 1
        break -- Exit the retry loop
      else
        -- CASE 3: CreateEmptyTimeline failed, likely because the name is taken.
        print("Timeline '" .. timeline_name .. "' could not be created (likely exists). Retrying with new name...")
        created_timelines[og_tl_name] = index + 1
        retries = retries + 1
      end
      -- **CRITICAL FIX ENDS HERE**
    end

    if not target_timeline then
      -- This condition catches if the loop finished without successfully creating and setting a new timeline
      send_result_with_alert("DaVinci Error", "Could not create a new timeline after " .. MAX_RETRIES .. " attempts.",
        task_id)
      return
    end
    timeline = target_timeline -- Update global reference
  end

  -- The rest of the function (clearing, appending, linking) remains the same as the previous correct version.
  if tl_needs_clearing then
    print("Clearing edited clips from existing timeline...")
    local all_clips_to_delete = {}
    for _, item in ipairs(timeline_items) do
      if item.bmd_item and not clip_is_uncut(item) then
        table.insert(all_clips_to_delete, item.bmd_item)
      end
    end
    if #all_clips_to_delete > 0 then
      print("Deleting " .. #all_clips_to_delete .. " existing clips...")
      target_timeline:DeleteClips(all_clips_to_delete)
    else
      print("No clips marked for deletion.")
    end
  end

  for track_type, required_count in pairs(max_indices) do
    local tracks_to_add = required_count - target_timeline:GetTrackCount(track_type)
    if tracks_to_add > 0 then
      for _ = 1, tracks_to_add do target_timeline:AddTrack(track_type) end
    end
  end
  print("Operating on timeline: '" .. target_timeline:GetName() .. "'")

  -- ... Append, Verify, and Link logic follows ...
  local success, num_retries, sleep_time = false, 4, 2.5
  for attempt = 1, num_retries do
    local processed_clips, final_api_batch = _prepare_clips_for_append(timeline_items)

    local BATCH_SIZE = 100
    local bmd_items_from_api = {}
    if #final_api_batch > 0 then
      print("Appending " .. #final_api_batch .. " clip instructions in batches...")
      for i = 1, #final_api_batch, BATCH_SIZE do
        local chunk = {}
        for j = i, math.min(i + BATCH_SIZE - 1, #final_api_batch) do table.insert(chunk, final_api_batch[j]) end
        local appended = media_pool:AppendToTimeline(chunk) or {}
        for _, item in ipairs(appended) do table.insert(bmd_items_from_api, item) end
      end
    end

    if #processed_clips == 0 then
      success = true; break
    end

    if _verify_timeline_state(target_timeline, final_api_batch) then
      print("✅ Operation completed successfully.")
      success = true
      break
    else
      print("Attempt " .. attempt .. " failed. Rolling back changes...")
      if #bmd_items_from_api > 0 then target_timeline:DeleteClips(bmd_items_from_api, false) end
      if attempt < num_retries then
        os.execute("sleep " .. sleep_time); sleep_time = sleep_time + 1.5
      end
    end
  end

  if not success then
    print("❌ Operation failed after all retries.")
  end
end

--- @param sync boolean
--- @param task_id string|nil
local function main(sync, task_id)
  if not resolve_obj then
    resolve_obj = get_resolve()
  end

  if not resolve_obj then
    local alert_title = "Resolve Not Found"
    local alert_message = "This script must be run inside DaVinci Resolve."
    local alert_severity = "error"
    send_result_with_alert(alert_title, alert_message, task_id, alert_severity)
    return
  end

  pm = resolve_obj:GetProjectManager()
  if not pm then
    project = nil
    local alert_title = "DaVinci Resolve Error"
    local message = "Could not connect to DaVinci Resolve. Is it running?"
    send_result_with_alert(alert_title, message, task_id, "error")
    return
  end

  project = pm:GetCurrentProject()
  if not project then
    project_data = nil
    media_pool = nil
    timeline = nil
    local alert_title = "No open project"
    local alert_message = "Please open a project and a timeline."
    send_result_with_alert(alert_title, alert_message, task_id, "error")
    return
  end

  timeline = project:GetCurrentTimeline()
  if not timeline then
    project_data = nil
    local title = "No timeline"
    local msg = "Please open a timeline."
    send_result_with_alert(title, msg, task_id, "error")
    return
  end

  local input_otio_path = path_join(TEMP_DIR, "temp-timeline.otio")
  if sync or not project_data then
    print("syncing project data...")
    local success, err = get_project_data(project, timeline)
    if not success then
      local alert_title = "Project Data Error"
      local alert_message = "Failed to gather project data: " .. (err or "Unknown error")
      send_result_with_alert(alert_title, alert_message, task_id, "error")
      return
    end
    print("Project data gathered successfully.")
    -- Export the timeline to OTIO format
    export_timeline_to_otio(timeline, input_otio_path)

    if project_data and sync then
      local payload = {
        status = "success",
        message = "sync successful!",
        data = project_data
      }
      send_message_to_go("taskResult", payload, task_id)
      return
    end
  end

  -- If not syncing, we are making the final timeline
  if not sync then
    --- [TRACKER] Start the progress tracking for a non-sync operation
    TRACKER:start_new_run(TASKS, task_id)
    TRACKER:update_task_progress("prepare", 0.1, "Preparing")

    -- This is the new step: unify the edits before creating the timeline
    unify_linked_items_in_project_data(input_otio_path)
    --- [TRACKER] Update and complete the 'prepare' task
    TRACKER:update_task_progress("prepare", 50.0, "Unifying edits")
    TRACKER:complete_task("prepare")

    print("Proceeding to create final timeline...")
    append_and_link_timeline_items(make_new_timeline, task_id)
    TRACKER:complete_task("append")

    local response_payload = { status = "success", message = "Edit successful!" }
    send_message_to_go("taskResult", response_payload, task_id)
  end
end


local function set_timecode(time_value)
  if not resolve_obj then
    print("Resolve not found. Cannot set playhead.")
    return
  end

  if not timeline then
    print("No timeline found. Cannot set playhead.")
    return
  end

  local success = timeline:SetCurrentTimecode(time_value)
  if not success then
    print("Failed to set playhead to: " .. time_value)
    return false
  else
    print("Playhead set to: " .. time_value)
    return true
  end
end


AUTH_TOKEN = uuid() or ""
if AUTH_TOKEN ~= "" then
  AUTH_TOKEN = "HushCut-" .. AUTH_TOKEN
end

print("AUTH TOKEN: " .. AUTH_TOKEN)
if go_app_path and free_port then
  print("Found HushCut executable at: " .. go_app_path)
  print("Found free port: " .. free_port)

  local hushcut_command
  local token_env_var = "HUSHCUT_AUTH_TOKEN" -- Define the environment variable name

  if os_type == "Linux" then
    -- Linux: Use `env` to set the environment variable for the command.
    hushcut_command = string.format(
      "env %s=%s GDK_BACKEND=x11 %s --python-port=%s &",
      token_env_var,
      quote(AUTH_TOKEN),
      quote(go_app_path),
      free_port
    )
  elseif os_type == "OSX" then
    -- macOS: Set the environment variable directly before the command.
    hushcut_command = string.format(
      "%s=%s %s --python-port=%s &",
      token_env_var,
      quote(AUTH_TOKEN),
      quote(go_app_path),
      free_port
    )
  elseif os_type == "Windows" then
    -- Windows: Use `set` within `cmd /c` to create a local environment variable
    -- for the process. The `&&` ensures the app runs after the variable is set.
    hushcut_command = string.format(
      'start /B cmd /c "set %s=%s && %s --python-port=%s"',
      token_env_var,
      quote(AUTH_TOKEN),
      quote(go_app_path),
      free_port
    )
  end


  print("Starting HushCut app with command: " .. hushcut_command)
  os.execute(hushcut_command)

  local server_command = quote(lua_helper_path) .. " --lua-helper" .. " --port=" .. free_port .. " 2>&1"
  print("Starting http server with command: " .. server_command)
  local handle = io.popen(server_command)
  if not handle then
    print("Failed to start http server.")
    return
  end

  local req_auth = ""
  for line in handle:lines() do
    print("server output: " .. line)

    if line:find("---- Incoming Request ----") then
      -- reset auth for new request
      req_auth = ""
    end

    if line:find("Header: Authorization: Bearer") then
      req_auth = line:match("Authorization: Bearer (.*)")
      print("request auth is:<" .. req_auth .. ">")
    end

    -- try to parse the line as JSON
    local json_data, pos, err = nil, nil, nil
    local params = nil
    local task_id = nil
    if line:find("Body: {") then
      local json_str = line:match("Body: (.*)")
      if json_str then
        json_data, pos, err = json.decode(json_str, 1, nil)
        if err then
          print("Error parsing JSON: " .. err)
        else
          -- print the parsed JSON data
          -- print("Parsed JSON data: " .. json.encode(json_data))
        end
      else
        print("No JSON found in line: " .. line)
      end
    end

    if json_data then
      params = json_data.params
      -- if not params then
      --   break
      -- end
    end

    if params and params.taskId then
      task_id = params.taskId
    end

    local auth_passed = false
    if req_auth == AUTH_TOKEN then
      auth_passed = true
    else
      print("auth failed")
    end

    if json_data and json_data.go_server_port then
      print("Register endpoint called.")
      go_server_port = json_data.go_server_port
      print("Go server port detected: " .. go_server_port)
    elseif auth_passed and json_data and json_data.command then
      local command = json_data.command
      print("Command detected: " .. command)
      if command == "sync" then
        main(true, task_id)
      elseif command == "makeFinalTimeline" then
        print("Make final timeline command detected.")
        if params and params.projectData then
          if project_data then
            project_data = apply_edits_from_go(project_data, params.projectData)
          else
            -- If there's no local project data, we can't apply edits.
            -- A sync should happen first.
            send_result_with_alert("Sync Required", "Please sync with the timeline before applying edits.", task_id)
          end
          make_new_timeline = params.makeNewTimeline or false
          print("Creating final timeline with makeNewTimeline = " .. tostring(make_new_timeline))
          main(false, task_id) -- Call main to execute the timeline creation
        else
          send_result_with_alert("Data Error", "makeFinalTimeline command received without projectData.", task_id)
        end
      elseif auth_passed and command == "saveProject" then
        if not pm then
          main(true)
        end
        if pm and project then
          pm:SaveProject()
          print("Project saved.")
          send_message_to_go("taskResult", { status = "success", message = "Project saved!" }, task_id)
        else
          send_result_with_alert("Error", "No project is open to save.", task_id)
        end
      elseif auth_passed and command == "setPlayhead" then
        if params then
          local time_value = params.time
          if time_value and set_timecode(time_value) then
            print("Setting playhead to: " .. time_value)
            local payload = {
              status = "success",
              message = "Playhead set to " .. time_value,
            }
            -- #TODO: send ack or result to Go afterwards (ack doesn't work atm because it's not the same http request)
            -- send_message_to_go("taskResult", payload, task_id)
          end
        end
      end
    end
  end

  -- This code will be executed *after* the Go process has shut down.
  print("Go http server has shut down. Exiting Lua script.")

  -- Closing the handle is good practice. It also returns the process status.
  handle:close()

  -- os.exit() is now redundant, as the script is at its end.
  -- However, you can call it explicitly if you have more logic below.
  os.exit(0)
elseif not go_app_path then
  print("HushCut executable not found.")
else
  print("Could not find a free port.")
end<|MERGE_RESOLUTION|>--- conflicted
+++ resolved
@@ -731,11 +731,7 @@
   -- Get the Program Files directory from the environment and create a robust fallback path.
   local local_app_data = os.getenv("LOCALAPPDATA")
   -- Note the double backslash is needed here because it's a string literal.
-<<<<<<< HEAD
-  local fallback_path = path_join(program_files, "HushCut")
-=======
-  local fallback_path = local_app_data .. "\\Programs" .. "\\HushCut"
->>>>>>> 8758bff6
+  local fallback_path = path_join(local_app_data, "HushCut")
 
   -- The registry key where the path is stored.
   local reg_key = "HKCU\\SOFTWARE\\oliwoli\\HushCut"
@@ -1005,11 +1001,7 @@
   local config_path = path_join(home, "Library", "Application Support", "HushCut")
 
   os.execute("mkdir -p '" .. config_path .. "'")
-<<<<<<< HEAD
   TEMP_DIR = path_join(config_path, "tmp")
-=======
-  TEMP_DIR = config_path .. "/tmp"
->>>>>>> 8758bff6
   potential_paths = {
     path_join("/Applications", "HushCut.app", "Contents", "MacOS", "HushCut"),
     path_join(script_dir, "HushCut.app", "Contents", "MacOS", "HushCut"),
@@ -1023,14 +1015,9 @@
   }
 elseif os_type == "Windows" then
   potential_paths = {
-<<<<<<< HEAD
     path_join(win_install_path, "HushCut.exe"),
     path_join(script_dir, "HushCut.exe"),
-=======
-    win_install_path .. "\\HushCut.exe",
-    script_dir .. "\\HushCut.exe",
-    script_dir .. "../../build/bin/HushCut.exe",
->>>>>>> 8758bff6
+    path_join(script_dir, "..", "..", "build", "bin", "HushCut.exe"),
   }
 else
   potential_paths = {
