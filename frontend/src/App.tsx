<<<<<<< HEAD
import { useEffect, useState } from "react";
import { clamp, cn } from "@/lib/utils";
import { useSilenceData } from "./hooks/useSilenceData";
import { useWindowFocus } from "./hooks/hooks";

// UI components
=======
import { useEffect, useRef, useState } from "react";
import deepEqual from "fast-deep-equal";
>>>>>>> 20878b2b
import { Slider } from "@/components/ui/slider";
import { Button } from "@/components/ui/button";
import { toast } from "sonner";
import { Toaster } from "./components/ui/sonner";
import { Label } from "@/components/ui/label";
import { LogSlider } from "./components/ui-custom/volumeSlider";
import { RotateCcw, Link, Unlink, Ellipsis, XIcon } from "lucide-react";
import {
  ContextMenu,
  ContextMenuContent,
  ContextMenuItem,
  ContextMenuTrigger,
} from "@/components/ui/context-menu";
<<<<<<< HEAD
import {
  AlertDialog,
  AlertDialogAction,
  AlertDialogCancel,
  AlertDialogContent,
  AlertDialogDescription,
  AlertDialogFooter,
  AlertDialogHeader,
  AlertDialogTitle,
} from "@/components/ui/alert-dialog";

// custom components
=======

import { clamp, cn } from "@/lib/utils";
import {
  GetGoServerPort,
  GetLogarithmicWaveform,
  SyncWithDavinci,
} from "@wails/go/main/App";
import { GetPythonReadyStatus } from "@wails/go/main/App";
import { EventsOn } from "@wails/runtime";
import { main } from "@wails/go/models";

>>>>>>> 20878b2b
import WaveformPlayer from "./components/audio/waveform";
import RemoveSilencesButton from "./lib/PythonRunner";
import { ActiveClip, DetectionParams } from "./types";
<<<<<<< HEAD
import FileSelector from "./components/ui/fileSelector";
=======
import { useSilenceData } from "./hooks/useSilenceData";
import { useWindowFocus } from "./hooks/hooks";
import FileSelector from "./components/ui-custom/fileSelector";
import SimpleRestrictedPlayer from "./components/audio/simpleRestrictedPlayer";
import MinimalPlayer from "./components/audio/minimalPlayer";
import GlobalAlertDialog from "./components/ui-custom/GlobalAlertDialog";
>>>>>>> 20878b2b

// wails imports
import { GetGoServerPort, SyncWithDavinci } from "@wails/go/main/App";
import { GetPythonReadyStatus } from "@wails/go/main/App";
import { EventsOn } from "@wails/runtime/runtime";
import { CloseApp } from "@wails/go/main/App";
import { main } from "@wails/go/models";
import { GetLogarithmicWaveform } from "@wails/go/main/App";

EventsOn("showToast", (data) => {
  console.log("Event: showToast", data);
  // Simple alert for now, TODO: use nicer shadcn component
  alert(`Toast [${data.toastType || "info"}]: ${data.message}`);
});

EventsOn("projectDataReceived", (projectData: main.ProjectDataPayload) => {
  console.log("Event: projectDataReceived", projectData);
});

// Reusable reset button with dimmed default state and hover transition
function ResetButton({ onClick }: { onClick: () => void }) {
  return (
    <Button
      variant="ghost"
      size="icon"
      onClick={onClick}
      className="text-zinc-500 hover:text-zinc-300"
    >
      <RotateCcw className="h-4 w-4" />
    </Button>
  );
}

export default function App() {
  const [httpPort, setHttpPort] = useState<Number | null>(null);
  const [currentActiveClip, setCurrentActiveClip] = useState<ActiveClip | null>(
    null
  ); // Initialize as null
  const [projectData, setProjectData] =
    useState<main.ProjectDataPayload | null>(null);

  const [detectionParams, setDetectionParams] =
    useState<DetectionParams | null>(null);

<<<<<<< HEAD
  const [activeClipFullPeakData, setActiveClipFullPeakData] =
    useState<main.PrecomputedWaveformData | null>(null);

  const { silenceData } = useSilenceData(currentActiveClip, detectionParams);
=======
  const { silenceData } = useSilenceData(currentActiveClip, detectionParams);

  const [activeClipSegmentPeakData, setActiveClipSegmentPeakData] =
    useState<main.PrecomputedWaveformData | null>(null);

  // This state will hold the URL for the dynamically rendered clip segment
  const [cutAudioSegmentUrl, setCutAudioSegmentUrl] = useState<string | null>(
    null
  );
  // Effect to prepare data for WaveformPlayer when currentActiveClip changes
  useEffect(() => {
    if (
      currentActiveClip &&
      projectData?.timeline?.fps &&
      httpPort &&
      typeof currentActiveClip.sourceStartFrame === "number" &&
      typeof currentActiveClip.sourceEndFrame === "number"
    ) {
      const fps = projectData.timeline.fps;
      const clipStartSeconds = currentActiveClip.sourceStartFrame / fps;
      const clipEndSeconds = currentActiveClip.sourceEndFrame / fps;

      if (clipEndSeconds <= clipStartSeconds) {
        console.warn(
          "App.tsx: Clip end time is before or at start time. Not fetching segment data.",
          currentActiveClip
        );
        setActiveClipSegmentPeakData(null);
        setCutAudioSegmentUrl(null);
        return;
      }

      // 1. Construct the URL for the cut audio segment
      const newCutAudioUrl = `http://localhost:${httpPort}/render_clip?file=${encodeURIComponent(
        currentActiveClip.processedFileName + ".wav"
      )}&start=${clipStartSeconds.toFixed(3)}&end=${clipEndSeconds.toFixed(3)}`;
      setCutAudioSegmentUrl(newCutAudioUrl);
      console.log("App.tsx: Constructed cutAudioUrl:", newCutAudioUrl);

      // 2. Fetch peak data for this specific segment
      let isCancelled = false;
      const fetchClipPeaks = async () => {
        console.log(
          "App.tsx: Fetching peak data for clip segment:",
          currentActiveClip.processedFileName,
          clipStartSeconds,
          clipEndSeconds
        );
        // setIsLoading(true); // You might have a more general loading state
        try {
          const peakDataForSegment = await GetLogarithmicWaveform(
            currentActiveClip.processedFileName + ".wav", // Pass the base filename
            256, // samplesPerPixel - adjust as needed
            -60.0, // dbRange - adjust as needed
            clipStartSeconds,
            clipEndSeconds
          );

          if (!isCancelled) {
            if (
              peakDataForSegment &&
              peakDataForSegment.peaks &&
              peakDataForSegment.peaks.length > 0 &&
              peakDataForSegment.duration > 0
            ) {
              setActiveClipSegmentPeakData(peakDataForSegment);
              console.log(
                "App.tsx: Peak data for clip segment fetched, duration:",
                peakDataForSegment.duration.toFixed(2)
              );
            } else {
              console.warn(
                "App.tsx: Received invalid peak data for segment",
                currentActiveClip.processedFileName,
                peakDataForSegment
              );
              setActiveClipSegmentPeakData(null);
            }
          }
        } catch (e) {
          if (!isCancelled) {
            setActiveClipSegmentPeakData(null);
          }
          console.error(
            "App.tsx: Error fetching peak data for segment",
            currentActiveClip.processedFileName,
            e
          );
        } finally {
          // if (!isCancelled) setIsLoading(false);
        }
      };

      fetchClipPeaks();
      return () => {
        isCancelled = true;
      };
    } else {
      // Reset if no valid active clip or necessary data
      setActiveClipSegmentPeakData(null);
      setCutAudioSegmentUrl(null);
    }
  }, [currentActiveClip, projectData, httpPort]);

  const handleSync = async () => {
    const loadingToastId = toast.loading("Syncing with DaVinci Resolve…");

    const conditionalSetProjectData = (
      newData: main.ProjectDataPayload | null
    ) => {
      if (!deepEqual(projectData, newData)) {
        // Using fast-deep-equal
        setProjectData(newData);
        console.log("handleSync: Project data updated.");
      } else {
        console.log(
          "handleSync: New project data is identical to current; skipping state update for projectData."
        );
      }
    };
>>>>>>> 20878b2b

    try {
      const response = await SyncWithDavinci();
      console.log("SyncWithDavinci response from Go:", response);

      if (response && response.alertIssued) {
        console.warn(
          "Sync operation resulted in an alert (issued by Go). Message:",
          response.message
        );
        conditionalSetProjectData(response.data || null);
        toast.dismiss(loadingToastId);
      } else if (response && response.status !== "success") {
        console.error(
          "Sync failed (Python reported error, no global alert by Go):",
          response.message
        );
        setProjectData(null);
        toast.error("Sync failed", {
          id: loadingToastId,
          description: response.message || "An error occurred during sync.",
          duration: 5000,
        });
      } else if (response && response.status === "success") {
        conditionalSetProjectData(response.data);
        toast.success("Synced with DaVinci Resolve", {
          id: loadingToastId,
          duration: 1500,
        });
      } else {
        console.error(
          "SyncWithDavinci: Unexpected response structure from Go",
          response
        );
        setProjectData(null);
        toast.error("Sync failed: Unexpected response format", {
          id: loadingToastId,
          duration: 5000,
        });
      }
    } catch (err: any) {
      console.error("Error calling SyncWithDavinci or Go-level error:", err);
      setProjectData(null);

      if (err && err.alertIssued) {
        toast.dismiss(loadingToastId);
      } else {
        const errorMessage =
          err?.message ||
          (typeof err === "string" ? err : "An unknown error occurred.");
        toast.error("Sync Error", {
          id: loadingToastId,
          description: `${errorMessage}`,
          duration: 5000,
        });
      }
    }
  };

  const initialInitDone = useRef(false); // Ref to track if the effect has run

  useEffect(() => {
    const getInitialServerInfo = async () => {
      if (initialInitDone.current) return;
      console.log("App.tsx: Attempting to get Go HTTP server port...");
      try {
        const port = await GetGoServerPort();

        if (port && port > 0) {
          console.log("App.tsx: HTTP Server Port received:", port);
          setHttpPort(port); // This will trigger a re-render

          const pyReady = await GetPythonReadyStatus();
          console.log("App.tsx: Python ready status:", pyReady);
        } else {
          console.error(
            "App.tsx: GetGoServerPort() returned an invalid or zero port:",
            port
          );
          setHttpPort(null);
          setCurrentActiveClip(null);
          // Optionally, inform the user that the audio server isn't available
        }

        await handleSync();
      } catch (err) {
        console.error("App.tsx: Error during initial server info fetch:", err);
        setHttpPort(null);
        setCurrentActiveClip(null);
      }
    };
    getInitialServerInfo();
    return () => {
      initialInitDone.current = true;
    };
  }, []);

  // Effect to register Wails event listeners (runs once on mount)
  useEffect(() => {
    const handleProjectData = (data: main.ProjectDataPayload) => {
      console.log(
        "Event: projectDataReceived in App.tsx, setting state.",
        data
      );
      setProjectData(data);
    };
    // Register the event listener
    const unsubscribe = EventsOn("projectDataReceived", handleProjectData);
    // It's good practice to have a cleanup, though Wails might handle it.
    // If EventsOn returns a function to unlisten, use it here.
    return () => {
      if (typeof unsubscribe === "function") unsubscribe();
    };
  }, []);

  // Fetch full peak data when currentActiveClip (specifically its audioUrl) changes
  useEffect(() => {
    if (!currentActiveClip?.previewUrl || !currentActiveClip.sourceFilePath) {
      // Use previewUrl which is the audio path
      setActiveClipFullPeakData(null);
      return;
    }

    let isCancelled = false;
    const fetchFullPeaks = async () => {
      console.log(
        "App.tsx: Fetching full peak data for:",
        currentActiveClip.previewUrl
      );
      try {
        // Assuming GetLogarithmicWaveform takes the publicly accessible URL
        // or the backend can resolve currentActiveClip.sourceFilePath if needed.
        // The current WaveformPlayer uses audioUrl (previewUrl) for GetLogarithmicWaveform
        const data = await GetLogarithmicWaveform(
          currentActiveClip.previewUrl,
          256,
          -60.0
        );
        if (!isCancelled) {
          if (
            data &&
            data.peaks &&
            data.peaks.length > 0 &&
            data.duration > 0
          ) {
            setActiveClipFullPeakData(data);
            console.log("App.tsx: Full peak data fetched:", data.duration);
          } else {
            console.warn(
              "App.tsx: Received invalid peak data for",
              currentActiveClip.previewUrl,
              data
            );
            setActiveClipFullPeakData(null);
          }
        }
      } catch (e) {
        if (!isCancelled) {
          setActiveClipFullPeakData(null);
        }
        console.error(
          "App.tsx: Error fetching full peak data for",
          currentActiveClip.previewUrl,
          e
        );
      }
    };

    fetchFullPeaks();
    return () => {
      isCancelled = true;
    };
  }, [currentActiveClip?.previewUrl, currentActiveClip?.sourceFilePath]);

  useWindowFocus(
    () => handleSync(),
    () => console.log("Tab is blurred"),
    { fireOnMount: false, throttleMs: 500 }
  );

  const createActiveFileFromTimelineItem = (
    item: main.TimelineItem,
    port: Number
  ): ActiveClip | null => {
    if (
      !item.processed_file_name ||
      typeof item.source_start_frame !== "number" ||
      typeof item.source_end_frame !== "number"
    ) {
      console.warn(
        "TimelineItem is missing critical data (ProcessedFileName, SourceStartFrame, or SourceEndFrame):",
        item
      );
      return null;
    }
    const id = item.id || item.processed_file_name; // Prefer item.ID if available and unique
    return {
      id: id,
      name: item.name || "Unnamed Track Item", // Fallback for name
      sourceFilePath: item.source_file_path,
      processedFileName: item.processed_file_name,
      previewUrl: `http://localhost:${port}/${item.processed_file_name}.wav`,
      sourceStartFrame: item.source_start_frame,
      sourceEndFrame: item.source_end_frame,
    };
  };

  // set active file
  useEffect(() => {
    const init = async () => {
      if (!httpPort) {
        const port = await GetGoServerPort();
        setHttpPort(port);
        if (currentActiveClip !== null) setCurrentActiveClip(null);
        console.log("No httpPort, setting currentActiveFile to null.");
      }
    };
    init();

    if (!httpPort) return;

    let newActiveFileTarget: ActiveClip | null = null;
    const audioTrackItems = projectData?.timeline?.audio_track_items;

    if (!audioTrackItems || audioTrackItems.length === 0) {
      setCurrentActiveClip(null);
      return;
    }

    const sortedAudioItems = [...audioTrackItems].sort((a, b) => {
      if (a.track_index !== b.track_index) return a.track_index - b.track_index;
      if (a.start_frame !== b.start_frame) return a.start_frame - b.start_frame;
      return a.end_frame - b.end_frame;
    });

    let TId = currentActiveClip?.id;
    if (currentActiveClip && TId !== "initial-preview") {
      const currentItemInNewList = sortedAudioItems.find(
        (item) => (item.id || item.processed_file_name) === TId
      );
      if (currentItemInNewList) {
        newActiveFileTarget = createActiveFileFromTimelineItem(
          currentItemInNewList,
          httpPort
        );
      }
    }

    if (!newActiveFileTarget) {
      // If no current valid selection, or if it was initial
      for (const item of sortedAudioItems) {
        // Try to pick the first valid item
        newActiveFileTarget = createActiveFileFromTimelineItem(item, httpPort);
        if (newActiveFileTarget) break; // Found a valid one
      }
    }

    if (
      currentActiveClip?.id !== newActiveFileTarget?.id ||
      currentActiveClip?.previewUrl !== newActiveFileTarget?.previewUrl
    ) {
      setCurrentActiveClip(newActiveFileTarget);
      console.log(
        "useEffect: currentActiveFile updated to:",
        newActiveFileTarget
      );
    }
  }, [httpPort, projectData, currentActiveClip?.id]);

  const handleAudioFileSelection = (selectedItemId: string) => {
    if (
      !projectData?.timeline?.audio_track_items ||
      !httpPort ||
      !selectedItemId
    ) {
      console.warn(
        "Cannot handle file selection: Missing data, port, or selectedItemId"
      );
      return;
    }

    const selectedItem = projectData.timeline.audio_track_items.find(
      (item) => (item.id || item.processed_file_name) === selectedItemId
    );

    if (selectedItem) {
      const newActiveFile = createActiveFileFromTimelineItem(
        selectedItem,
        httpPort
      );
      if (newActiveFile) {
        setCurrentActiveClip(newActiveFile);
        console.log(
          "FileSelector onFileChange: currentActiveFile set to:",
          newActiveFile
        );
      } else {
        console.warn(
          "Failed to create ActiveFile from selected TimelineItem:",
          selectedItem
        );
      }
    } else {
      console.warn("Selected TimelineItem not found for ID:", selectedItemId);
    }
  };

  const DEFAULT_THRESHOLD = -30;
  const DEFAULT_MIN_DURATION = 1.0;
  const MIN_DURATION_LIMIT = 0.01;
  const DEFAULT_PADDING = 0.25;

  const [threshold, setThreshold] = useState(DEFAULT_THRESHOLD);
  const [minDuration, setMinDurationRaw] = useState(DEFAULT_MIN_DURATION);

  const setMinDuration = (value: number) => {
    setMinDurationRaw(clamp(value, MIN_DURATION_LIMIT));
  };

  const [paddingLeft, setPaddingLeft] = useState(DEFAULT_PADDING);
  const [paddingRight, setPaddingRight] = useState(DEFAULT_PADDING);
  //const [makeNewTimeline, setMakeNewTimeline] = useState(false);
  const [paddingLocked, setPaddingLinked] = useState(true);

  const handlePaddingChange = (side: "left" | "right", value: number) => {
    if (paddingLocked) {
      setPaddingLeft(value);
      setPaddingRight(value);
    } else {
      side === "left" ? setPaddingLeft(value) : setPaddingRight(value);
    }
  };

  const resetThreshold = () => setThreshold(DEFAULT_THRESHOLD);
  const resetMinDuration = () => setMinDuration(DEFAULT_MIN_DURATION);
  const resetPadding = () => {
    setPaddingLeft(DEFAULT_PADDING);
    setPaddingRight(DEFAULT_PADDING);
    setPaddingLinked(true);
  };

  const titleBarHeight = "2.35rem";

  useEffect(() => {
    // Update detectionParams when individual parameter states change
    setDetectionParams({
      loudnessThreshold: threshold,
      minSilenceDurationSeconds: minDuration,
      paddingLeftSeconds: paddingLeft,
      paddingRightSeconds: paddingRight,
    });
  }, [threshold, minDuration, paddingLeft, paddingRight]);

  return (
    <>
      {/* TITLE BAR */}
      <ContextMenu>
        <ContextMenuTrigger>
          <div className="fixed top-0 select-none left-0 w-full draggable h-9 border-1 border-zinc-950 bg-[#212126] flex items-center justify-between px-1 z-90">
            <Button
              size={"sm"}
              className="px-0 mx-0 bg-transparent hover:bg-transparent text-zinc-500 hover:text-white"
              onClick={CloseApp}
            >
              <XIcon className="scale-90" strokeWidth={2.5} />
            </Button>
            <h1 className="text-sm font-normal text-neutral-200">Pruner</h1>
            <div className="flex items-center space-x-2">
              <Button
                size="icon"
                className="bg-transparent hover:text-white hover:bg-transparent"
              >
                <Ellipsis className="h-8 w-8 text-xl scale-150 text-zinc-400 opacity-80 hover:text-blue-500 hover:opacity-100" />
              </Button>
            </div>
          </div>
        </ContextMenuTrigger>
        <ContextMenuContent className="w-64">
          <ContextMenuItem inset onClick={CloseApp}>
            Close
          </ContextMenuItem>
        </ContextMenuContent>
      </ContextMenu>
      <div
        className="p-6 pt-3 bg-[#28282e] border-1 border-t-0 border-zinc-900"
        style={{
          marginTop: titleBarHeight,
          height: `calc(100vh - ${titleBarHeight})`,
          overflowY: "auto", // Make this div scrollable
        }}
      >
        <header className="flex items-center justify-between"></header>

        <main className="flex-1 gap-8 mt-8 max-w-screen select-none">
          <GlobalAlertDialog />
          {projectData?.files && currentActiveClip?.id && (
            <FileSelector
              audioItems={projectData?.timeline?.audio_track_items}
              currentFileId={currentActiveClip?.id || null}
              onFileChange={handleAudioFileSelection}
              disabled={
                !httpPort ||
                !projectData?.timeline?.audio_track_items ||
                projectData.timeline.audio_track_items.length === 0
              }
              className="w-full md:w-1/2 lg:w-1/3" // Example responsive width
            />
          )}
          <div className="flex flex-col space-y-8">
            {/* Group Threshold, Min Duration, and Padding */}
            <div className="flex flex-row space-x-6 items-start">
              <div className="flex flex-col space-y-2 items-center">
                {" "}
                {/* Make this a flex column for its own content */}
                <LogSlider
                  defaultDb={threshold}
                  onGainChange={(gain) => setThreshold(gain)}
                  onDoubleClick={resetThreshold}
                />
                <div className="flex flex-col items-center text-center mt-1 text-base/tight">
                  <p className="text-base/tight">
                    Silence
                    <br />
                    Threshold
                  </p>
                  <span className="text-xs text-zinc-100 whitespace-nowrap font-mono tracking-tighter">
                    {threshold.toFixed(2)}{" "}
                    <span className="opacity-80">dB</span>
                  </span>
                </div>
              </div>
<<<<<<< HEAD
              <div className="flex flex-col space-y-2 w-full min-w-0 p-2 overflow-visible">
                {httpPort &&
                  currentActiveClip?.previewUrl &&
                  typeof currentActiveClip?.sourceStartFrame === "number" && // Ensure these exist
                  typeof currentActiveClip?.sourceEndFrame === "number" &&
                  projectData?.timeline?.fps && // Ensure project FPS is available
                  activeClipFullPeakData && ( // Ensure full peak data is loaded
                    <WaveformPlayer
                      // Key prop helps React re-mount the component if the essential source changes,
                      // ensuring WaveSurfer re-initializes cleanly.
                      key={
                        currentActiveClip.id +
                        "_" +
                        currentActiveClip.previewUrl
                      }
                      activeClip={currentActiveClip}
                      fullFilePeakData={activeClipFullPeakData}
                      projectFrameRate={projectData.timeline.fps} // Pass project FPS
                      silenceData={silenceData} // Still source-relative seconds
                      threshold={threshold}
=======
              <div className="flex flex-col space-y-2 w-full min-w-0 p-0 overflow-visible">
                {httpPort &&
                  cutAudioSegmentUrl &&
                  currentActiveClip &&
                  projectData &&
                  projectData.timeline &&
                  detectionParams && (
                    <WaveformPlayer
                      audioUrl={cutAudioSegmentUrl}
                      peakData={activeClipSegmentPeakData}
                      clipOriginalStartSeconds={
                        currentActiveClip.sourceStartFrame /
                        projectData.timeline.fps
                      }
                      silenceData={silenceData}
                      projectFrameRate={projectData.timeline.fps}
                      detectionParams={detectionParams}
>>>>>>> 20878b2b
                    />
                  )}
                <div className="space-y-2 w-full">
                  <div className="flex items-center space-x-5">
                    <Label className="font-medium w-32 flex-row-reverse">
                      Minimum Duration
                    </Label>
                    <div className="flex w-64 items-center space-x-2">
                      <Slider
                        min={0}
                        max={5}
                        step={0.001}
                        value={[minDuration]}
                        onValueChange={(vals) => setMinDuration(vals[0])}
                        className="w-full"
                      />
                      <span className="text-sm text-zinc-100">
                        {minDuration.toFixed(2)}s
                      </span>
                      <ResetButton onClick={resetMinDuration} />
                    </div>
                  </div>
                </div>
                <div className="space-y-2 flex-1">
                  <div className="flex items-baseline space-x-5">
                    <Label className="font-medium w-32 text-right flex-row-reverse">
                      Padding
                    </Label>
                    <div className="flex items-start space-x-0">
                      {/* Left Padding */}
                      <div className="flex flex-col space-y-1 w-full">
                        <div className="flex items-center">
                          <Slider
                            min={0}
                            max={1}
                            step={0.05}
                            value={[paddingLeft]}
                            onValueChange={(vals) =>
                              handlePaddingChange("left", vals[0])
                            }
                            className="w-32"
                          />
                          <Button
                            variant="ghost"
                            size="icon"
                            onClick={() => setPaddingLinked((l) => !l)}
                            className="text-zinc-500 hover:text-zinc-300 text-center"
                          >
                            {paddingLocked ? (
                              <Link className="h-4 w-4" />
                            ) : (
                              <Unlink className="h-4 w-4" />
                            )}
                          </Button>
                        </div>
                        <span className="text-sm text-zinc-400">
                          Left:{" "}
                          <span className="text-zinc-100">
                            {paddingLeft.toFixed(2)}s
                          </span>
                        </span>
                      </div>

                      {/* Right Padding */}
                      <div className="flex flex-col space-y-1 w-full">
                        <div className="flex items-center space-x-2">
                          <Slider
                            min={0}
                            max={1}
                            step={0.05}
                            value={[paddingRight]}
                            onValueChange={(vals) =>
                              handlePaddingChange("right", vals[0])
                            }
                            className="w-32"
                          />
                          <ResetButton onClick={() => resetPadding()} />
                        </div>
                        <span className="text-sm text-zinc-400">
                          Right:{" "}
                          <span className="text-zinc-100">
                            {paddingRight.toFixed(2)}s
                          </span>
                        </span>
                      </div>
                    </div>
                  </div>
                </div>
                <div className="flex flex-col space-y-8 w-full">
                  <div className="items-center space-y-2 mt-4">
                    {projectData && detectionParams && (
                      <RemoveSilencesButton
                        projectData={projectData}
                        keepSilenceSegments={false}
                        detectionParams={detectionParams}
                      />
                    )}
                  </div>
                  <Toaster
                    position="top-right"
                    toastOptions={{
                      classNames: {
                        toast:
                          "min-w-[10px] w-auto bg-red-400 mt-10 z-10 absolute",
                      },
                    }}
                  />
                </div>
              </div>
            </div>
          </div>
        </main>
      </div>
    </>
  );
}<|MERGE_RESOLUTION|>--- conflicted
+++ resolved
@@ -1,14 +1,5 @@
-<<<<<<< HEAD
-import { useEffect, useState } from "react";
-import { clamp, cn } from "@/lib/utils";
-import { useSilenceData } from "./hooks/useSilenceData";
-import { useWindowFocus } from "./hooks/hooks";
-
-// UI components
-=======
 import { useEffect, useRef, useState } from "react";
 import deepEqual from "fast-deep-equal";
->>>>>>> 20878b2b
 import { Slider } from "@/components/ui/slider";
 import { Button } from "@/components/ui/button";
 import { toast } from "sonner";
@@ -22,20 +13,6 @@
   ContextMenuItem,
   ContextMenuTrigger,
 } from "@/components/ui/context-menu";
-<<<<<<< HEAD
-import {
-  AlertDialog,
-  AlertDialogAction,
-  AlertDialogCancel,
-  AlertDialogContent,
-  AlertDialogDescription,
-  AlertDialogFooter,
-  AlertDialogHeader,
-  AlertDialogTitle,
-} from "@/components/ui/alert-dialog";
-
-// custom components
-=======
 
 import { clamp, cn } from "@/lib/utils";
 import {
@@ -47,28 +24,16 @@
 import { EventsOn } from "@wails/runtime";
 import { main } from "@wails/go/models";
 
->>>>>>> 20878b2b
 import WaveformPlayer from "./components/audio/waveform";
 import RemoveSilencesButton from "./lib/PythonRunner";
+import { CloseApp } from "@wails/go/main/App";
 import { ActiveClip, DetectionParams } from "./types";
-<<<<<<< HEAD
-import FileSelector from "./components/ui/fileSelector";
-=======
 import { useSilenceData } from "./hooks/useSilenceData";
 import { useWindowFocus } from "./hooks/hooks";
 import FileSelector from "./components/ui-custom/fileSelector";
 import SimpleRestrictedPlayer from "./components/audio/simpleRestrictedPlayer";
 import MinimalPlayer from "./components/audio/minimalPlayer";
 import GlobalAlertDialog from "./components/ui-custom/GlobalAlertDialog";
->>>>>>> 20878b2b
-
-// wails imports
-import { GetGoServerPort, SyncWithDavinci } from "@wails/go/main/App";
-import { GetPythonReadyStatus } from "@wails/go/main/App";
-import { EventsOn } from "@wails/runtime/runtime";
-import { CloseApp } from "@wails/go/main/App";
-import { main } from "@wails/go/models";
-import { GetLogarithmicWaveform } from "@wails/go/main/App";
 
 EventsOn("showToast", (data) => {
   console.log("Event: showToast", data);
@@ -105,12 +70,6 @@
   const [detectionParams, setDetectionParams] =
     useState<DetectionParams | null>(null);
 
-<<<<<<< HEAD
-  const [activeClipFullPeakData, setActiveClipFullPeakData] =
-    useState<main.PrecomputedWaveformData | null>(null);
-
-  const { silenceData } = useSilenceData(currentActiveClip, detectionParams);
-=======
   const { silenceData } = useSilenceData(currentActiveClip, detectionParams);
 
   const [activeClipSegmentPeakData, setActiveClipSegmentPeakData] =
@@ -231,7 +190,6 @@
         );
       }
     };
->>>>>>> 20878b2b
 
     try {
       const response = await SyncWithDavinci();
@@ -346,65 +304,6 @@
       if (typeof unsubscribe === "function") unsubscribe();
     };
   }, []);
-
-  // Fetch full peak data when currentActiveClip (specifically its audioUrl) changes
-  useEffect(() => {
-    if (!currentActiveClip?.previewUrl || !currentActiveClip.sourceFilePath) {
-      // Use previewUrl which is the audio path
-      setActiveClipFullPeakData(null);
-      return;
-    }
-
-    let isCancelled = false;
-    const fetchFullPeaks = async () => {
-      console.log(
-        "App.tsx: Fetching full peak data for:",
-        currentActiveClip.previewUrl
-      );
-      try {
-        // Assuming GetLogarithmicWaveform takes the publicly accessible URL
-        // or the backend can resolve currentActiveClip.sourceFilePath if needed.
-        // The current WaveformPlayer uses audioUrl (previewUrl) for GetLogarithmicWaveform
-        const data = await GetLogarithmicWaveform(
-          currentActiveClip.previewUrl,
-          256,
-          -60.0
-        );
-        if (!isCancelled) {
-          if (
-            data &&
-            data.peaks &&
-            data.peaks.length > 0 &&
-            data.duration > 0
-          ) {
-            setActiveClipFullPeakData(data);
-            console.log("App.tsx: Full peak data fetched:", data.duration);
-          } else {
-            console.warn(
-              "App.tsx: Received invalid peak data for",
-              currentActiveClip.previewUrl,
-              data
-            );
-            setActiveClipFullPeakData(null);
-          }
-        }
-      } catch (e) {
-        if (!isCancelled) {
-          setActiveClipFullPeakData(null);
-        }
-        console.error(
-          "App.tsx: Error fetching full peak data for",
-          currentActiveClip.previewUrl,
-          e
-        );
-      }
-    };
-
-    fetchFullPeaks();
-    return () => {
-      isCancelled = true;
-    };
-  }, [currentActiveClip?.previewUrl, currentActiveClip?.sourceFilePath]);
 
   useWindowFocus(
     () => handleSync(),
@@ -663,28 +562,6 @@
                   </span>
                 </div>
               </div>
-<<<<<<< HEAD
-              <div className="flex flex-col space-y-2 w-full min-w-0 p-2 overflow-visible">
-                {httpPort &&
-                  currentActiveClip?.previewUrl &&
-                  typeof currentActiveClip?.sourceStartFrame === "number" && // Ensure these exist
-                  typeof currentActiveClip?.sourceEndFrame === "number" &&
-                  projectData?.timeline?.fps && // Ensure project FPS is available
-                  activeClipFullPeakData && ( // Ensure full peak data is loaded
-                    <WaveformPlayer
-                      // Key prop helps React re-mount the component if the essential source changes,
-                      // ensuring WaveSurfer re-initializes cleanly.
-                      key={
-                        currentActiveClip.id +
-                        "_" +
-                        currentActiveClip.previewUrl
-                      }
-                      activeClip={currentActiveClip}
-                      fullFilePeakData={activeClipFullPeakData}
-                      projectFrameRate={projectData.timeline.fps} // Pass project FPS
-                      silenceData={silenceData} // Still source-relative seconds
-                      threshold={threshold}
-=======
               <div className="flex flex-col space-y-2 w-full min-w-0 p-0 overflow-visible">
                 {httpPort &&
                   cutAudioSegmentUrl &&
@@ -702,7 +579,6 @@
                       silenceData={silenceData}
                       projectFrameRate={projectData.timeline.fps}
                       detectionParams={detectionParams}
->>>>>>> 20878b2b
                     />
                   )}
                 <div className="space-y-2 w-full">
